import torch
import numpy as np

import warnings
import math
from itertools import product, chain
from numbers import Number
import random
import unittest

from torch._six import inf, nan
from torch.testing._internal.common_utils import (
    TestCase, run_tests, torch_to_numpy_dtype_dict, numpy_to_torch_dtype_dict,
    suppress_warnings, TEST_SCIPY, slowTest, skipIfNoSciPy, IS_WINDOWS)
from torch.testing._internal.common_methods_invocations import (
    unary_ufuncs, _NOTHING)
from torch.testing._internal.common_device_type import (
    instantiate_device_type_tests, ops, dtypes, onlyCPU, onlyOnCPUAndCUDA,
    onlyCUDA, dtypesIfCUDA, precisionOverride, skipCUDAIfRocm, dtypesIfCPU,
    OpDTypes)
<<<<<<< HEAD
from torch.testing._internal.common_dtype import (
    floating_types_and, all_types_and_complex_and, floating_and_complex_types_and, get_all_dtypes, get_all_math_dtypes,
    get_all_int_dtypes, get_all_fp_dtypes, get_all_complex_dtypes
)
=======
from torch.testing import (
    floating_types_and, all_types_and_complex_and, floating_and_complex_types_and, make_tensor)
>>>>>>> 544c8e6a

if TEST_SCIPY:
    import scipy

# Refer [scipy reference filter]
# Filter operators for which the reference function
# is available in the current environment (for reference_numerics tests).
reference_filtered_ops = list(filter(lambda op: op.ref is not _NOTHING, unary_ufuncs))

# Tests for unary "universal functions (ufuncs)" that accept a single
# tensor and have common properties like:
#   - they are elementwise functions
#   - the input shape is the output shape
#   - they typically have method and inplace variants
#   - they typically support the out kwarg
#   - they typically have NumPy or SciPy references

# See NumPy's universal function documentation
# (https://numpy.org/doc/1.18/reference/ufuncs.html) for more details
# about the concept of ufuncs.

# Functions tested here:
#

# Interesting values and extremal values for different dtypes
_unsigned_int_vals = (0, 1, 55, 127)
_int_vals = (0, -1, 1, -55, 55, -127, 127, -128, 128)
_large_int_vals = (-1113, 1113, -10701, 10701)
_float_vals = (0.,
               -.001, .001,
               -.25, .25,
               -1., 1.,
               -math.pi / 2, math.pi / 2,
               -math.pi + .00001, math.pi - .00001,
               -math.pi, math.pi,
               -math.pi - .00001, math.pi + .00001)
_large_float16_vals = (-501, 501,
                       -1001.2, 1001.2,
                       -13437.7, 13437.7)
_large_float_vals = _large_float16_vals + (-4988429.2, 4988429.2, -1e20, 1e20)
_float_extremals = (float('inf'), float('-inf'), float('nan'))
_medium_length = 812
_large_size = (1029, 917)


# Returns generator of tensors of different sizes filled with values in domain
# and with intested region filled with `vals`. This will help test different code
# paths for the given vals
def generate_tensors_from_vals(vals, device, dtype, domain):
    offset = 63

    assert _large_size[1] > (_medium_length + offset)  # large tensor should be large enough
    assert len(vals) < _medium_length  # medium tensor should contain all vals
    assert _medium_length % 4 == 0  # ensure vectorized code coverage

    if not dtype.is_complex:
        # Filter values based on Operators domain.
        # Note: Complex numbers don't belong to ordered field,
        #       so we don't filter for them.
        if domain[0] is not None:
            vals = list(filter(lambda x: x >= domain[0], vals))
        if domain[1] is not None:
            vals = list(filter(lambda x: x < domain[1], vals))

    # Constructs the large tensor containing vals
    large_tensor = make_tensor(_large_size, device=device, dtype=dtype, low=domain[0], high=domain[1])

    # Inserts the vals at an odd place
    large_tensor[57][offset:offset + len(vals)] = torch.tensor(vals, device=device, dtype=dtype)

    # Takes a medium sized copy of the large tensor containing vals
    medium_tensor = large_tensor[57][offset:offset + _medium_length]

    # Constructs scalar tensors
    scalar_tensors = (t.squeeze() for t in torch.split(medium_tensor, 1))

    # Tensors with no elements
    empty_sizes = ((0,), (0, 3, 3), (1, 0, 5), (6, 0, 0, 0), (3, 0, 1, 0))
    empty_tensors = (torch.empty(size, device=device, dtype=dtype) for size in empty_sizes)

    return chain(empty_tensors, scalar_tensors, (medium_tensor,), (large_tensor,))


# [Note generate_numeric_tensors, generate_numeric_tensors_hard,
#  and generate_numeric_tensors_extremal]
#
# Returns an iterable of contiguous tensors with the same storage on the requested
#   device and with the requested dtype.
#
# This function is intended to test the non-vectorized and vectorized code
#   paths of unary functions, as well as their handling of odd tensor
#   sizes (like zero-dim tensors and tensors with zero elements).
#
# The iterable will include an empty tensor, tensors with no elements,
#   zero dim (scalar) tensors, small 1D tensors, a medium 1D tensor, and
#   a large 2D tensor.
#
# These tensors will include interesting values. The generate_numeric_tensors_hard
#   tests larger values (>500) and generate_numeric_tensors_extremal tests extremal
#   values like -inf, inf, and nan.
#
# The randomly generated values can be restricted by the domain
#   argument.
def generate_numeric_tensors(device, dtype, *,
                             domain=(None, None)):
    # Special-cases bool
    if dtype is torch.bool:
        tensors = (torch.empty(0, device=device, dtype=torch.bool),
                   torch.tensor(True, device=device),
                   torch.tensor(False, device=device),
                   torch.tensor((True, False), device=device),
                   make_tensor((_medium_length,), device=device, dtype=dtype, low=None, high=None),
                   make_tensor(_large_size, device=device, dtype=dtype, low=None, high=None))
        return tensors

    # Acquires dtype-specific vals
    if dtype.is_floating_point or dtype.is_complex:
        vals = _float_vals

        # Converts float -> complex vals if dtype is complex
        if dtype.is_complex:
            vals = tuple(complex(x, y) for x, y in product(vals, vals))
    elif dtype is torch.uint8:
        vals = _unsigned_int_vals
    else:  # dtypes is a signed integer type
        assert dtype in (torch.int8, torch.int16, torch.int32, torch.int64)
        vals = _int_vals

    return generate_tensors_from_vals(vals, device, dtype, domain)


def generate_numeric_tensors_hard(device, dtype, *,
                                  domain=(None, None)):
    is_signed_integral = dtype in (torch.int8, torch.int16, torch.int32, torch.int64)
    if not (dtype.is_floating_point or dtype.is_complex or is_signed_integral):
        return ()

    if dtype.is_floating_point:
        if dtype is torch.float16:
            # float16 has smaller range.
            vals = _large_float16_vals
        else:
            vals = _large_float_vals
    elif dtype.is_complex:
        vals = tuple(complex(x, y) for x, y in chain(product(_large_float_vals, _large_float_vals),
                                                     product(_float_vals, _large_float_vals),
                                                     product(_large_float_vals, _float_vals)))
    else:
        vals = _large_int_vals

    return generate_tensors_from_vals(vals, device, dtype, domain)


def generate_numeric_tensors_extremal(device, dtype, *,
                                      domain=(None, None)):
    if not (dtype.is_floating_point or dtype.is_complex):
        return ()

    vals = []
    if dtype.is_floating_point:
        vals = _float_extremals
    elif dtype.is_complex:
        vals = tuple(complex(x, y) for x, y in chain(product(_float_extremals, _float_extremals),
                                                     product(_float_vals, _float_extremals),
                                                     product(_float_extremals, _float_vals)))

    return generate_tensors_from_vals(vals, device, dtype, domain)


# TODO: port test_unary_out_op_mem_overlap
# TODO: add out= tests (different devices, dtypes, mismatched sizes,
#                       correct sizes, 0 size, broadcasted out)
# TODO: add test for inplace variants erroring on broadcasted inputs
class TestUnaryUfuncs(TestCase):
    exact_dtype = True

    # Tests bool tensor negation raises the correct error
    def test_neg_error_message(self, device):
        msg = ("Negation, the `\\-` operator, on a bool tensor is not supported."
               " If you are trying to invert a mask, use the `\\~` or"
               " `logical_not\\(\\)` operator instead.")

        t = torch.tensor((False, True), device=device)

        with self.assertRaisesRegex(RuntimeError, msg):
            torch.neg(t)

    @dtypes(*floating_types_and(torch.bfloat16, torch.half))
    @ops((_fn for _fn in unary_ufuncs if _fn.domain != (None, None)))
    def test_float_domains(self, device, dtype, op):
        if not op.supports_dtype(dtype, torch.device(device).type):
            raise unittest.SkipTest('unsupported dtype')

        eps = (1e-5, 1e-3, 1e-1, 1, 2, 10, 20, 50, 100)

        low, high = op.domain
        # NOTE: the following two loops are separated for readability
        if low is not None:
            low_tensor = torch.tensor(low, device=device, dtype=dtype)
            for epsilon in eps:
                lower_tensor = low_tensor - epsilon

                # Skips the test if the difference is not representable,
                #   which can occur if, for example, the difference is small
                #   and the dtype is imprecise (like bfloat16 is)
                if lower_tensor.item() == low_tensor.item():
                    continue

                result = op(lower_tensor)
                self.assertEqual(result.item(), float('nan'),
                                 msg=("input of {0} outside lower domain boundary"
                                      " {1} produced {2}, not nan!").format(lower_tensor.item(),
                                                                            low,
                                                                            result.item()))

        if high is not None:
            high_tensor = torch.tensor(high, device=device, dtype=dtype)
            for epsilon in eps:
                higher_tensor = high_tensor + epsilon

                # See above comment
                if higher_tensor.item() == high_tensor.item():
                    continue

                result = op(higher_tensor)
                self.assertEqual(result.item(), float('nan'),
                                 msg=("input of {0} outside upper domain boundary"
                                      " {1} produced {2}, not nan!").format(higher_tensor.item(),
                                                                            high,
                                                                            result.item()))

    # Helper for comparing torch tensors and numpy arrays
    # TODO: should this or assertEqual also validate that strides are equal?
    def assertEqualHelper(self, actual, expected, msg, *, dtype, exact_dtype=True, **kwargs):
        assert isinstance(actual, torch.Tensor)

        # Some NumPy functions return scalars, not arrays
        if isinstance(expected, Number):
            self.assertEqual(actual.item(), expected, **kwargs)
        elif isinstance(expected, np.ndarray):
            # Handles exact dtype comparisons between arrays and tensors
            if exact_dtype:
                # Allows array dtype to be float32 when comparing with bfloat16 tensors
                #   since NumPy doesn't support the bfloat16 dtype
                # Also ops like scipy.special.erf, scipy.special.erfc, etc, promote float16
                # to float32
                if expected.dtype == np.float32:
                    assert actual.dtype in (torch.float16, torch.bfloat16, torch.float32)
                else:
                    assert expected.dtype == torch_to_numpy_dtype_dict[actual.dtype]

            self.assertEqual(actual,
                             torch.from_numpy(expected).to(actual.dtype),
                             msg,
                             exact_device=False,
                             **kwargs)
        else:
            self.assertEqual(actual, expected, msg, exact_device=False, **kwargs)

    # Tests that the function and its (array-accepting) reference produce the same
    #   values on given tensors
    def _test_reference_numerics(self, dtype, op, tensors, equal_nan=True):
        def _helper_reference_numerics(expected, actual, msg, exact_dtype, equal_nan=True):
            if not torch.can_cast(numpy_to_torch_dtype_dict[expected.dtype.type], dtype):
                exact_dtype = False

            if dtype in [torch.uint8, torch.int8, torch.bool]:
                # NOTE: For these dtypes, PyTorch computes in the default scalar type (float)
                # while NumPy computes in float16
                self.assertEqualHelper(actual, expected, msg, dtype=dtype,
                                       exact_dtype=exact_dtype, rtol=1e-3, atol=1e-2)
            elif dtype is torch.bfloat16:
                # Ref: https://github.com/pytorch/pytorch/blob/master/torch/testing/_internal/common_utils.py#L1149
                self.assertEqualHelper(actual, expected, msg, dtype=dtype,
                                       exact_dtype=exact_dtype, rtol=16e-3, atol=1e-5)
            else:
                self.assertEqualHelper(actual, expected, msg, dtype=dtype, equal_nan=equal_nan, exact_dtype=exact_dtype)

        for t in tensors:
            torch_kwargs, numpy_kwargs = op.sample_kwargs(t.device, dtype, t)
            if dtype is torch.bfloat16:
                a = t.cpu().to(torch.float32).numpy()
            else:
                a = t.cpu().numpy()

            actual = op(t, **torch_kwargs)
            expected = op.ref(a, **numpy_kwargs)

            # Crafts a custom error message for smaller, printable tensors
            if t.numel() < 10:
                msg = ("Failed to produce expected results! Input tensor was"
                       " {0}, torch result is {1}, and reference result is"
                       " {2}.").format(t, actual, expected)
            else:
                msg = None

            exact_dtype = True
            if isinstance(actual, torch.Tensor):
                _helper_reference_numerics(expected, actual, msg, exact_dtype, equal_nan)
            else:
                for x, y in zip(expected, actual):
                    # testing multi-outputs results
                    _helper_reference_numerics(x, y, msg, exact_dtype, equal_nan)

    # Tests that the function and its (array-accepting) reference produce the same
    #   values on a range of tensors, including empty tensors, scalar tensors,
    #   1D tensors and a large 2D tensor with interesting and extremal values
    #   and noncontiguities.
    @suppress_warnings
    @ops(reference_filtered_ops)
    def test_reference_numerics_normal(self, device, dtype, op):
        tensors = generate_numeric_tensors(device, dtype,
                                           domain=op.domain)
        self._test_reference_numerics(dtype, op, tensors)

    @suppress_warnings
    @ops(reference_filtered_ops, allowed_dtypes=floating_and_complex_types_and(
        torch.bfloat16, torch.half, torch.int8, torch.int16, torch.int32, torch.int64
    ))
    def test_reference_numerics_hard(self, device, dtype, op):
        if not op.handles_large_floats:
            raise self.skipTest("This op does not handle large values")

        tensors = generate_numeric_tensors_hard(device, dtype,
                                                domain=op.domain)
        self._test_reference_numerics(dtype, op, tensors)

    @suppress_warnings
    @ops(reference_filtered_ops,
         allowed_dtypes=floating_and_complex_types_and(torch.bfloat16, torch.half))
    def test_reference_numerics_extremal(self, device, dtype, op):
        handles_extremals = (op.handles_complex_extremals if
                             dtype in (torch.cfloat, torch.cdouble) else op.handles_extremals)
        if not handles_extremals:
            raise self.skipTest("This op does not handle extremal values")

        tensors = generate_numeric_tensors_extremal(device, dtype,
                                                    domain=op.domain)

        self._test_reference_numerics(dtype, op, tensors)

    # Tests for testing (non)contiguity consistency

    @ops(unary_ufuncs)
    def test_contig_vs_every_other(self, device, dtype, op):
        contig = make_tensor((1026,), device=device, dtype=dtype,
                             low=op.domain[0], high=op.domain[1])
        non_contig = contig[::2]

        self.assertTrue(contig.is_contiguous())
        self.assertFalse(non_contig.is_contiguous())

        torch_kwargs, _ = op.sample_kwargs(device, dtype, non_contig)
        self.assertEqual(op(contig, **torch_kwargs)[::2], op(non_contig, **torch_kwargs))

    @ops(unary_ufuncs)
    def test_contig_vs_transposed(self, device, dtype, op):
        contig = make_tensor((789, 357), device=device, dtype=dtype,
                             low=op.domain[0], high=op.domain[1])
        non_contig = contig.T

        self.assertTrue(contig.is_contiguous())
        self.assertFalse(non_contig.is_contiguous())

        torch_kwargs, _ = op.sample_kwargs(device, dtype, contig)
        self.assertEqual(op(contig, **torch_kwargs).T, op(non_contig, **torch_kwargs))

    @ops(unary_ufuncs)
    def test_non_contig(self, device, dtype, op):
        shapes = [(5, 7), (1024,)]
        for shape in shapes:
            contig = make_tensor(shape, device, dtype,
                                 low=op.domain[0], high=op.domain[1])
            non_contig = torch.empty(shape + (2,), device=device, dtype=dtype)[..., 0]
            non_contig.copy_(contig)

            self.assertTrue(contig.is_contiguous())
            self.assertFalse(non_contig.is_contiguous())

            torch_kwargs, _ = op.sample_kwargs(device, dtype, contig)
            self.assertEqual(op(contig, **torch_kwargs), op(non_contig, **torch_kwargs))

    @ops(unary_ufuncs)
    def test_non_contig_index(self, device, dtype, op):
        contig = make_tensor((2, 2, 1, 2), device, dtype,
                             low=op.domain[0], high=op.domain[1])
        non_contig = contig[:, 1, ...]
        contig = non_contig.contiguous()

        self.assertTrue(contig.is_contiguous())
        self.assertFalse(non_contig.is_contiguous())

        torch_kwargs, _ = op.sample_kwargs(device, dtype, contig)
        self.assertEqual(op(contig, **torch_kwargs), op(non_contig, **torch_kwargs))

    @ops(unary_ufuncs)
    def test_non_contig_expand(self, device, dtype, op):
        shapes = [(1, 3), (1, 7), (5, 7)]
        for shape in shapes:
            contig = make_tensor(shape, device, dtype,
                                 low=op.domain[0], high=op.domain[1])
            non_contig = contig.clone().expand(3, -1, -1)

            self.assertTrue(contig.is_contiguous())
            self.assertFalse(non_contig.is_contiguous())

            torch_kwargs, _ = op.sample_kwargs(device, dtype, contig)
            contig = op(contig, **torch_kwargs)
            non_contig = op(non_contig, **torch_kwargs)
            for i in range(3):
                self.assertEqual(contig, non_contig[i],
                                 msg='non-contiguous expand[' + str(i) + ']')

    @ops(unary_ufuncs)
    def test_contig_size1(self, device, dtype, op):
        contig = make_tensor((5, 100), device, dtype,
                             low=op.domain[0], high=op.domain[1])
        contig = contig[:1, :50]
        contig2 = torch.empty(contig.size(), device=device, dtype=dtype)
        contig2.copy_(contig)

        self.assertTrue(contig.is_contiguous())
        self.assertTrue(contig2.is_contiguous())

        torch_kwargs, _ = op.sample_kwargs(device, dtype, contig)
        self.assertEqual(op(contig, **torch_kwargs), op(contig2, **torch_kwargs))

    @ops(unary_ufuncs)
    def test_contig_size1_large_dim(self, device, dtype, op):
        contig = make_tensor((5, 2, 3, 1, 4, 5, 3, 2, 1, 2, 3, 4), device, dtype,
                             low=op.domain[0], high=op.domain[1])
        contig = contig[:1, :, :, :, :, :, :, :, :, :, :, :]
        contig2 = torch.empty(contig.size(), device=device, dtype=dtype)
        contig2.copy_(contig)

        self.assertTrue(contig.is_contiguous())
        self.assertTrue(contig2.is_contiguous())

        torch_kwargs, _ = op.sample_kwargs(device, dtype, contig)
        self.assertEqual(op(contig, **torch_kwargs), op(contig2, **torch_kwargs))

    # Tests that computation on a multiple batches is the same as
    # per-batch computation.
    @ops(unary_ufuncs)
    def test_batch_vs_slicing(self, device, dtype, op):
        input = make_tensor((1024, 512), dtype=dtype, device=device,
                            low=op.domain[0], high=op.domain[1])

        torch_kwargs, _ = op.sample_kwargs(device, dtype, input)
        actual = op(input, **torch_kwargs)
        expected = torch.stack([op(slice, **torch_kwargs) for slice in input])

        self.assertEqual(actual, expected)

    def _test_out_arg(self, op, input, output, expected, **kwargs):
        if op.safe_casts_outputs:
            expect_fail = not torch.can_cast(expected.dtype, output.dtype)
        else:
            expect_fail = output.dtype != expected.dtype

        if expect_fail:
            with self.assertRaises(RuntimeError):
                op(input, out=output, **kwargs)
        else:
            res = op(input, out=output, **kwargs)
            self.assertTrue(res is output)
            self.assertEqual(output, expected.to(output.dtype))

    @ops(unary_ufuncs, dtypes=OpDTypes.supported)
    def test_out_arg_all_dtypes(self, device, dtype, op):
        if not op.supports_out:
            self.skipTest("Skipped! Op doesn't support out= kwarg.")

        input = make_tensor((64, 64), dtype=dtype, device=device,
                            low=op.domain[0], high=op.domain[1])
        torch_kwargs, _ = op.sample_kwargs(device, dtype, input)
        expected = op(input, **torch_kwargs)

        for out_dtype in all_types_and_complex_and(torch.bool, torch.half):
            out = torch.empty_like(input, dtype=out_dtype)
            self._test_out_arg(op, input, out, expected, **torch_kwargs)

    @dtypes(*(get_all_int_dtypes() + [torch.bool] +
              get_all_fp_dtypes(include_bfloat16=False)))
    def test_nan_to_num(self, device, dtype):
        for contiguous in [False, True]:
            x = make_tensor((64, 64), low=0., high=100., dtype=dtype, device=device)

            if dtype.is_floating_point:
                # Add extremal values.
                extremals = [float('nan'), float('inf'), -float('inf')]
                for idx, extremal in zip(torch.randint(0, 63, (3,)), extremals):
                    x[idx, :] = extremal

            if not contiguous:
                x = x.T

            # With args
            nan = random.random()
            posinf = random.random() * 5
            neginf = random.random() * 10

            self.compare_with_numpy(lambda x: x.nan_to_num(nan=nan, posinf=posinf),
                                    lambda x: np.nan_to_num(x, nan=nan, posinf=posinf),
                                    x)
            self.compare_with_numpy(lambda x: x.nan_to_num(posinf=posinf, neginf=neginf),
                                    lambda x: np.nan_to_num(x, posinf=posinf, neginf=neginf),
                                    x)

            # Out Variant
            out = torch.empty_like(x)
            result = torch.nan_to_num(x)
            torch.nan_to_num(x, out=out)
            self.assertEqual(result, out)

            result = torch.nan_to_num(x, nan=nan, posinf=posinf, neginf=neginf)
            torch.nan_to_num(x, out=out, nan=nan, posinf=posinf, neginf=neginf)
            self.assertEqual(result, out)

    @dtypes(torch.cdouble)
    def test_complex_edge_values(self, device, dtype):
        # sqrt Test Reference: https://github.com/pytorch/pytorch/pull/47424
        x = torch.tensor(0. - 1.0e+20j, dtype=dtype, device=device)
        self.compare_with_numpy(torch.sqrt, np.sqrt, x)
        # acos test reference: https://github.com/pytorch/pytorch/issue/42952
        # Skip on Windows, as CUDA acos  returns conjugate value
        # see https://github.com/pytorch/pytorch/issues/52299
        if not (IS_WINDOWS and dtype == torch.cdouble and "cuda" in device):
            self.compare_with_numpy(torch.acos, np.arccos, x)

        x = torch.tensor((-1.0e+60 if dtype == torch.cdouble else -1.0e+20) - 4988429.2j, dtype=dtype, device=device)
        self.compare_with_numpy(torch.sqrt, np.sqrt, x)

    @unittest.skipIf(not TEST_SCIPY, "Requires SciPy")
    @dtypes(torch.float, torch.double)
    def test_digamma_special(self, device, dtype):
        # Based on SciPy test for the following special values.
        # Reference:
        # https://github.com/scipy/scipy/blob/3a8a3a1d4657254a6611e77e9c28feafa26e6645/scipy/special/tests/test_digamma.py#L22
        euler = 0.57721566490153286
        dataset = [(0., -0.),
                   (1, -euler),
                   (0.5, -2 * math.log(2) - euler),
                   (1 / 3, -math.pi / (2 * math.sqrt(3)) - 3 * math.log(3) / 2 - euler),
                   (1 / 4, -math.pi / 2 - 3 * math.log(2) - euler),
                   (1 / 6, -math.pi * math.sqrt(3) / 2 - 2 * math.log(2) - 3 * math.log(3) / 2 - euler),
                   (1 / 8, -math.pi / 2 - 4 * math.log(2) -
                       (math.pi + math.log(2 + math.sqrt(2)) - math.log(2 - math.sqrt(2))) / math.sqrt(2) - euler)]
        x = torch.tensor(dataset, device=device, dtype=dtype)
        self.compare_with_numpy(torch.digamma, scipy.special.digamma, x)

    @unittest.skipIf(not TEST_SCIPY, "Requires SciPy")
    @dtypes(torch.float, torch.double)
    def test_digamma(self, device, dtype):
        # Tests pole behavior
        tensor = torch.tensor([-0.999999994, -1.999999994, -2.0000000111,
                               -100.99999994, 0.000000111, -1931.99999994,
                               -0.000000111, 0, -0, -1, -2, -931], dtype=dtype, device=device)
        self.compare_with_numpy(torch.digamma, scipy.special.digamma, tensor)

    @skipCUDAIfRocm
    @dtypes(*get_all_fp_dtypes(include_half=True, include_bfloat16=False))
    def test_frexp(self, device, dtype):
        input = make_tensor((50, 50), device, dtype)
        mantissa, exponent = torch.frexp(input)
        np_mantissa, np_exponent = np.frexp(input.cpu().numpy())

        self.assertEqual(mantissa, np_mantissa)
        self.assertEqual(exponent, np_exponent)

        # torch.frexp returns exponent in int32 to be compatible with np.frexp
        self.assertTrue(exponent.dtype == torch.int32)
        self.assertTrue(torch_to_numpy_dtype_dict[exponent.dtype] == np_exponent.dtype)

    @skipCUDAIfRocm
    @dtypes(*get_all_fp_dtypes(include_half=True, include_bfloat16=False))
    def test_frexp_out(self, device, dtype):
        input = make_tensor((50, 50), device, dtype)
        outputs = (
            (torch.empty_like(input), torch.empty_like(input, dtype=torch.int)),
            (torch.empty_like(input).transpose(0, 1), make_tensor((50, 50), device, torch.int, noncontiguous=True)),
        )
        for mantissa, exponent in outputs:
            torch.frexp(input, out=(mantissa, exponent))
            np_mantissa, np_exponent = np.frexp(input.cpu().numpy())
            self.assertEqual(mantissa, np_mantissa)
            self.assertEqual(exponent, np_exponent)


        # The warning is given when output tensors have wrong shape
        with warnings.catch_warnings(record=True) as w:
            mantissa = torch.empty((2, 2), device=device, dtype=dtype)
            exponent = torch.empty((5, 5), device=device, dtype=torch.int)

            torch.frexp(input, out=(mantissa, exponent))

            self.assertEqual(len(w), 2)
            self.assertTrue("An output with one or more elements was resized" in str(w[0].message))
            self.assertTrue("An output with one or more elements was resized" in str(w[1].message))

    @skipCUDAIfRocm
    def test_frexp_assert_raises(self, device):
        invalid_input_dtypes = get_all_int_dtypes() + \
            get_all_complex_dtypes() + \
            [torch.bool]
        for dtype in invalid_input_dtypes:
            input = make_tensor((50, 50), device, dtype)
            with self.assertRaisesRegex(RuntimeError, r"torch\.frexp\(\) only supports floating-point dtypes"):
                torch.frexp(input)

        for dtype in get_all_fp_dtypes(include_half=True, include_bfloat16=False):
            input = make_tensor((50, 50), device, dtype)

            dtypes = list(all_types_and_complex_and(torch.bool, torch.half, torch.bfloat16))
            dtypes.remove(dtype)
            for mantissa_dtype in dtypes:
                mantissa = torch.empty_like(input, dtype=mantissa_dtype)
                exponent = torch.empty_like(input, dtype=torch.int)
                with self.assertRaisesRegex(RuntimeError,
                                            r"torch\.frexp\(\) expects mantissa to have dtype .+ but got .+"):
                    torch.frexp(input, out=(mantissa, exponent))

            dtypes.append(dtype)
            dtypes.remove(torch.int)
            for exponent_dtype in dtypes:
                mantissa = torch.empty_like(input)
                exponent = torch.empty_like(input, dtype=exponent_dtype)
                with self.assertRaisesRegex(RuntimeError,
                                            r"torch\.frexp\(\) expects exponent to have int dtype but got .+"):
                    torch.frexp(input, out=(mantissa, exponent))

    def test_mvlgamma_argcheck(self, device):
        def run_test(d):
            input = torch.linspace((d - 2) / 2, 10, 10, device=device)
            torch.mvlgamma(input, d)

        with self.assertRaisesRegex(RuntimeError, r"All elements must be greater than \(p-1\)/2"):
            run_test(3)

    def test_polygamma_neg(self, device):
        with self.assertRaisesRegex(RuntimeError, r'polygamma\(n, x\) does not support negative n\.'):
            torch.polygamma(-1, torch.tensor([1.0, 2.0], device=device))

    # TODO resolve with opinfos
    @onlyCPU
    def test_op_invert(self, device):
        res = 0xffff - torch.arange(127, dtype=torch.int8)
        for dtype in (torch.uint8, torch.int8, torch.int16, torch.int32, torch.int64):
            a = torch.arange(127, dtype=dtype)
            self.assertEqual(res.to(dtype), ~a)

        self.assertEqual(torch.tensor([True, False]), ~torch.tensor([False, True]))

        # test exceptions
        for dtype in (torch.half, torch.float, torch.double):
            a = torch.zeros(10, dtype=dtype)
            with self.assertRaises(TypeError):
                b = ~a

    @dtypes(torch.complex64, torch.complex128)
    def test_abs_angle_complex_to_float(self, device, dtype):
        # Constructs random complex values
        from random import random
        random_vals = []
        for multiplier in (-1, 1, -10, 10, -100, 100):
            for _ in range(10):
                random_vals.append(complex(random() * multiplier, random() * multiplier))

        for vals in (random_vals, []):
            a = np.array(vals, dtype=torch_to_numpy_dtype_dict[dtype])
            t = torch.tensor(vals, device=device, dtype=dtype)

            for fn_name in ('abs', 'angle'):
                torch_fn = getattr(torch, fn_name)
                np_fn = getattr(np, fn_name)

                # Tests function
                np_result = torch.from_numpy(np_fn(a))
                torch_result = torch_fn(t).cpu()
                self.assertEqual(np_result, torch_result, exact_dtype=True)

                # Tests float out
                float_dtype = torch.float32 if dtype is torch.complex64 else torch.float64
                np_float_out = np_fn(a).astype(torch_to_numpy_dtype_dict[float_dtype])
                float_out = torch.empty_like(t).float()
                torch_fn(t, out=float_out)
                # TODO(#38095): Replace assertEqualIgnoreType. See issue #38095
                self.assertEqualIgnoreType(torch.from_numpy(np_float_out), float_out.cpu())

                # Tests float out (resized out)
                float_out = torch.empty(1, device=device, dtype=float_dtype)
                torch_fn(t, out=float_out)
                self.assertEqual(torch.from_numpy(np_float_out), float_out.cpu())

                # Tests complex out
                np_complex_out = np_fn(a)
                complex_out = torch.empty_like(t)
                torch_fn(t, out=complex_out)
                # TODO(#38095): Replace assertEqualIgnoreType. See issue #38095
                self.assertEqualIgnoreType(torch.from_numpy(np_complex_out), complex_out.cpu())

                # Tests complex out (resized out)
                complex_out = torch.empty(0, device=device, dtype=dtype)
                torch_fn(t, out=complex_out)
                # TODO(#38095): Replace assertEqualIgnoreType. See issue #38095
                self.assertEqualIgnoreType(torch.from_numpy(np_complex_out), complex_out.cpu())

                # Tests long out behavior (expected failure)
                long_out = torch.empty(0, device=device, dtype=torch.long)
                with self.assertRaises(RuntimeError):
                    torch_fn(t, out=long_out)

                # Tests inplace
                if fn_name == 'abs':
                    torch_inplace_method = getattr(torch.Tensor, fn_name + "_")
                    np_fn(a, out=a)
                    if dtype.is_complex:
                        with self.assertRaisesRegex(RuntimeError, "In-place abs is not supported for complex tensors."):
                            torch_inplace_method(t)
                        return
                    torch_inplace_method(t)
                    self.assertEqual(torch.from_numpy(a), t.cpu())

                # Note: angle does not have an in-place variant
                if fn_name == 'angle':
                    with self.assertRaises(AttributeError):
                        torch_inplace_method = getattr(torch.Tensor, fn_name + "_")

    def check_internal_mem_overlap(self, inplace_op, num_inputs,
                                   dtype, device,
                                   expected_failure=False):
        if isinstance(inplace_op, str):
            inplace_op = getattr(torch.Tensor, inplace_op)
        input = torch.randn(1, dtype=dtype, device=device).expand(3, 3)
        inputs = [input] + [torch.randn_like(input)
                            for i in range(num_inputs - 1)]
        if not expected_failure:
            with self.assertRaisesRegex(RuntimeError, 'single memory location'):
                inplace_op(*inputs)
        else:
            with self.assertRaises(AssertionError):
                with self.assertRaisesRegex(RuntimeError, 'single memory location'):
                    inplace_op(*inputs)

    def unary_check_input_output_mem_overlap(self, data, sz, op,
                                             expected_failure=False):

        def _test(op, output, input):
            output_exp = torch.empty_like(output)
            op(input, out=output_exp)
            self.assertEqual(op(input, out=output), output_exp, msg=op.__name__)

        # output is identical to input:
        _test(op, output=data[0:sz], input=data[0:sz])
        # output and input are independent:
        _test(op, output=data[0:sz], input=data[sz:2 * sz])
        # output partially overlaps with input:
        if not expected_failure:
            with self.assertRaisesRegex(RuntimeError, 'unsupported operation'):
                _test(op, data[0:sz], data[1:sz + 1])
        else:
            with self.assertRaises(AssertionError):
                with self.assertRaisesRegex(RuntimeError, 'unsupported operation'):
                    _test(op, data[0:sz], data[1:sz + 1])

    # TODO: run on non-native device types
    @dtypes(torch.double)
    def test_unary_out_op_mem_overlap(self, device, dtype):
        sz = 3
        doubles = torch.randn(2 * sz, dtype=dtype, device=device)
        positives = torch.randint(1, 100, (2 * sz,), device=device).double()
        ints = torch.randint(-100, 100, (2 * sz,), device=device)
        unary_mem_overlap_cases = [
            ("abs", doubles, True, True, 'cpu'),
            ("abs", doubles, True, True, 'cuda'),
            ("acos", doubles, True, True, 'cpu'),
            ("acos", doubles, True, True, 'cuda'),
            ("asin", doubles, True, True, 'cpu'),
            ("asin", doubles, True, True, 'cuda'),
            ("atan", doubles, True, True, 'cpu'),
            ("atan", doubles, True, True, 'cuda'),
            ("acosh", doubles, True, True, 'cpu'),
            ("acosh", doubles, True, True, 'cuda'),
            ("asinh", doubles, True, True, 'cpu'),
            ("asinh", doubles, True, True, 'cuda'),
            ("atanh", doubles, True, True, 'cpu'),
            ("atanh", doubles, True, True, 'cuda'),
            ("bitwise_not", ints, True, True, 'cpu'),
            ("bitwise_not", ints, True, True, 'cuda'),
            ("ceil", doubles, True, True, 'cpu'),
            ("ceil", doubles, True, True, 'cuda'),
            ("cos", doubles, True, True, 'cpu'),
            ("cos", doubles, True, True, 'cuda'),
            ("cosh", doubles, True, True, 'cpu'),
            ("cosh", doubles, True, True, 'cuda'),
            ("digamma", doubles, True, True, 'cpu'),
            ("erf", doubles, True, True, 'cpu'),
            ("erf", doubles, True, True, 'cuda'),
            ("erfc", doubles, True, True, 'cpu'),
            ("erfc", doubles, True, True, 'cuda'),
            ("erfinv", doubles, True, True, 'cpu'),
            ("erfinv", doubles, True, True, 'cuda'),
            ("exp", doubles, True, True, 'cpu'),
            ("exp", doubles, True, True, 'cuda'),
            ("exp2", doubles, True, True, 'cpu'),
            ("exp2", doubles, True, True, 'cuda'),
            ("expm1", doubles, True, True, 'cpu'),
            ("expm1", doubles, True, True, 'cuda'),
            ("floor", doubles, True, True, 'cpu'),
            ("floor", doubles, True, True, 'cuda'),
            ("frac", doubles, True, True, 'cpu'),
            ("frac", doubles, True, True, 'cuda'),
            ("i0", doubles, True, True, 'cpu'),
            ("i0", doubles, True, True, 'cuda'),
            ("log", positives, True, True, 'cpu'),
            ("log", positives, True, True, 'cuda'),
            ("log10", positives, True, True, 'cpu'),
            ("log10", positives, True, True, 'cuda'),
            ("log1p", positives, True, True, 'cpu'),
            ("log1p", positives, True, True, 'cuda'),
            ("log2", positives, True, True, 'cpu'),
            ("log2", positives, True, True, 'cuda'),
            ("neg", doubles, True, True, 'cpu'),
            ("neg", doubles, True, True, 'cuda'),
            ("reciprocal", doubles, True, True, 'cpu'),
            ("reciprocal", doubles, True, True, 'cuda'),
            ("round", doubles, True, True, 'cpu'),
            ("round", doubles, True, True, 'cuda'),
            ("rsqrt", positives, True, True, 'cpu'),
            ("rsqrt", positives, True, True, 'cuda'),
            ("sin", doubles, True, True, 'cpu'),
            ("sin", doubles, True, True, 'cuda'),
            ("sinh", doubles, True, True, 'cpu'),
            ("sinh", doubles, False, True, 'cuda'),
            ("sigmoid", doubles, True, True, 'cpu'),
            ("sigmoid", doubles, True, True, 'cuda'),
            ("logit", doubles, True, True, 'cpu'),
            ("logit", doubles, True, True, 'cuda'),
            ("sqrt", doubles, True, True, 'cpu'),
            ("sqrt", doubles, False, True, 'cuda'),
            ("tan", doubles, True, True, 'cpu'),
            ("tan", doubles, True, True, 'cuda'),
            ("tanh", doubles, True, True, 'cpu'),
            ("tanh", doubles, True, True, 'cuda'),
            ("trunc", doubles, True, True, 'cpu'),
            ("trunc", doubles, True, True, 'cuda')
        ]

        for (fn, inputs, has_input_output_mem_overlap_check,
             has_internal_mem_overlap_check, dev) in unary_mem_overlap_cases:
            if dev != device:
                continue
            out_fn = getattr(torch, fn)
            in_fn = getattr(torch.Tensor, fn + '_')

            self.unary_check_input_output_mem_overlap(inputs, sz, out_fn,
                                                      expected_failure=not has_input_output_mem_overlap_check)

            self.check_internal_mem_overlap(in_fn, 1, dtype, dev,
                                            expected_failure=not has_internal_mem_overlap_check)

    # TODO: opinfo hardshrink
    @onlyCPU
    @dtypes(torch.float, torch.double)
    def test_hardshrink(self, device, dtype):
        data = torch.tensor([1, 0.5, 0.3, 0.6], dtype=dtype, device=device).view(2, 2)
        self.assertEqual(torch.tensor([1, 0.5, 0, 0.6], dtype=dtype, device=device).view(2, 2),
                         data.hardshrink(0.3))
        self.assertEqual(torch.tensor([1, 0, 0, 0.6], dtype=dtype, device=device).view(2, 2),
                         data.hardshrink(0.5))

        # test default lambd=0.5
        self.assertEqual(data.hardshrink(), data.hardshrink(0.5))

        # test non-contiguous case
        self.assertEqual(torch.tensor([1, 0, 0.5, 0.6], dtype=dtype, device=device).view(2, 2),
                         data.t().hardshrink(0.3))

    @onlyCPU
    @dtypes(torch.float, torch.double)
    def test_hardshrink_edge_cases(self, device, dtype) -> None:
        def h(values, l_expected):
            for l, expected in l_expected.items():
                values_tensor = torch.tensor([float(v) for v in values],
                                             dtype=dtype, device=device)
                expected_tensor = torch.tensor([float(v) for v in expected],
                                               dtype=dtype, device=device)
                self.assertEqual(expected_tensor == values_tensor.hardshrink(l),
                                 torch.ones_like(values_tensor, dtype=torch.bool))

        def test_helper(min, max):
            h([0.0, min, -min, 0.1, -0.1, 1.0, -1.0, max, -max, inf, -inf],
              {0.0: [0.0, min, -min, 0.1, -0.1, 1.0, -1.0, max, -max, inf, -inf],
               min: [0.0, 0.0, 0.0, 0.1, -0.1, 1.0, -1.0, max, -max, inf, -inf],
               0.1: [0.0, 0.0, 0.0, 0.0, 0.0, 1.0, -1.0, max, -max, inf, -inf],
               1.0: [0.0, 0.0, 0.0, 0.0, 0.0, 0.0, 0.0, max, -max, inf, -inf],
               max: [0.0, 0.0, 0.0, 0.0, 0.0, 0.0, 0.0, 0.0, 0.0, inf, -inf],
               inf: [0.0, 0.0, 0.0, 0.0, 0.0, 0.0, 0.0, 0.0, 0.0, 0.0, 0.0]})

        test_helper(torch.finfo(dtype).tiny, torch.finfo(dtype).max)

    @onlyCPU
    @slowTest
    @dtypes(torch.float)
    def test_exp_slow(self, device, dtype):
        # Test for https://github.com/pytorch/pytorch/issues/17271
        # This is pretty slow on my Macbook but it only takes a few
        # seconds on a beefy Xeon server
        a = torch.exp(torch.ones(2 ** 31, dtype=dtype, device=device))
        b = torch.exp(torch.ones(1, dtype=dtype, device=device))
        self.assertEqual(a, b.expand(2 ** 31))

    @precisionOverride({torch.bfloat16: 1e-2, torch.float: 0.0002, torch.double: 0.0002})
    @dtypesIfCUDA(torch.float, torch.double, torch.bfloat16)
    @dtypes(torch.float, torch.double)
    def test_hardswish(self, device, dtype):
        inputValues = [-1000, -4, -3, -2, 0, 2, 3, 4, 1000]
        expectedOutput = np.multiply(
            inputValues,
            np.minimum(np.maximum((np.add(inputValues, 3)), 0), 6) / 6.0)

        inputTensor = torch.tensor(inputValues, dtype=dtype, device=device)
        expectedOutputTensor = \
            torch.tensor(expectedOutput, dtype=dtype, device=device)

        # normal
        self.assertEqual(torch.nn.functional.hardswish(inputTensor),
                         expectedOutputTensor)

        # inplace
        inputTensorCpy = inputTensor.clone().detach()
        torch.nn.functional.hardswish(inputTensorCpy, inplace=True)
        self.assertEqual(inputTensorCpy, expectedOutputTensor)

    @precisionOverride({torch.bfloat16: 1e-2, torch.float: 0.0002, torch.double: 0.0002})
    @dtypesIfCUDA(torch.float, torch.double, torch.bfloat16)
    @dtypes(torch.float, torch.double)
    def test_hardsigmoid(self, device, dtype):
        inputValues = [-1000, -4, -3, -2, 0, 2, 3, 4, 1000]
        expectedOutput = np.minimum(np.maximum((np.add(inputValues, 3)), 0), 6) / 6.0

        inputTensor = torch.tensor(inputValues, dtype=dtype, device=device)

        # normal
        self.assertEqual(torch.nn.functional.hardsigmoid(inputTensor),
                         torch.tensor(expectedOutput, dtype=dtype, device=device))

        # inplace
        inputTensorCpy = inputTensor.clone().detach()
        self.assertEqual(torch.nn.functional.hardsigmoid(inputTensorCpy, inplace=True),
                         torch.tensor(expectedOutput, dtype=dtype, device=device))

    @precisionOverride({torch.bfloat16: 1e-2, torch.float: 0.0002, torch.double: 0.0002})
    @dtypesIfCUDA(torch.float, torch.double, torch.bfloat16)
    @dtypes(torch.float, torch.double)
    def test_hardsigmoid_backward(self, device, dtype):
        inputValues = [-3.0, 3.0, -2.0, 2.0, -6.0, 6.0]
        expectedValues = [0.0, 0.0, 1.0 / 6.0, 1.0 / 6.0, 0.0, 0.0]
        inputTensor = torch.tensor(inputValues, dtype=dtype, device=device).requires_grad_()
        expetedTensor = torch.tensor(expectedValues, dtype=dtype, device=device)
        out = torch.nn.functional.hardsigmoid(inputTensor)
        out.backward(torch.ones_like(inputTensor))
        self.assertEqual(inputTensor.grad, expetedTensor)

    @skipIfNoSciPy
    @dtypes(torch.float, torch.double)
    def test_silu(self, device, dtype):
        input_np = np.random.randn(5, 8)
        special_input = [[-1000, -1, -0.1, 0, 0.5, 1, 2, 1000]]
        input_np = np.concatenate((input_np, special_input), axis=0).astype(
            torch_to_numpy_dtype_dict[dtype])
        expected_output_np = input_np * scipy.special.expit(input_np)

        expected_output = torch.from_numpy(expected_output_np).to(device)
        expected_output_noncontig = expected_output.transpose(0, 1)

        atol = 1e-6
        rtol = 1e-6

        input = torch.from_numpy(input_np).clone().contiguous().to(device)
        self.assertEqual(torch.nn.functional.silu(input), expected_output,
                         atol=atol, rtol=rtol)
        self.assertEqual(torch.nn.functional.silu(input, inplace=True),
                         expected_output, atol=atol, rtol=rtol)

        input = torch.from_numpy(input_np).clone().to(device)
        input_noncontig = input.transpose(0, 1)
        self.assertEqual(torch.nn.functional.silu(input_noncontig),
                         expected_output_noncontig, atol=atol, rtol=rtol)
        self.assertEqual(torch.nn.functional.silu(
            input_noncontig, inplace=True), expected_output_noncontig,
            atol=atol, rtol=rtol)

    @skipIfNoSciPy
    @dtypes(torch.float, torch.double)
    def test_mish(self, device, dtype):
        input_np = np.random.randn(5, 8)
        special_input = [[-1000, -1, -0.1, 0, 0.5, 1, 2, 1000]]
        input_np = np.concatenate((input_np, special_input), axis=0).astype(
            torch_to_numpy_dtype_dict[dtype])
        expected_output_np = input_np * np.tanh(np.log1p(np.exp(input_np)))

        expected_output = torch.from_numpy(expected_output_np).to(device)
        expected_output_noncontig = expected_output.transpose(0, 1)

        atol = 1e-6
        rtol = 1e-6

        input = torch.from_numpy(input_np).clone().contiguous().to(device)
        self.assertEqual(torch.nn.functional.mish(input), expected_output,
                         atol=atol, rtol=rtol)
        self.assertEqual(torch.nn.functional.mish(input, inplace=True),
                         expected_output, atol=atol, rtol=rtol)

        input = torch.from_numpy(input_np).clone().to(device)
        input_noncontig = input.transpose(0, 1)
        self.assertEqual(torch.nn.functional.mish(input_noncontig),
                         expected_output_noncontig, atol=atol, rtol=rtol)
        self.assertEqual(torch.nn.functional.mish(
            input_noncontig, inplace=True), expected_output_noncontig,
            atol=atol, rtol=rtol)

    # do ops like threshold need a test_unary(_nonufunc) test suite?
    @onlyCPU
    @dtypes(*get_all_math_dtypes('cpu'))
    def test_threshold(self, device, dtype):
        if dtype != torch.uint8 and dtype != torch.float16 and not dtype.is_complex:
            # 100 is wide enough to use AVX2 instructions for all types
            x = torch.randn(100, dtype=torch.float, device=device).sign().to(dtype=dtype)
            y = torch.threshold(x, 0, 0)
            self.assertTrue(y.le(0).any())

    def _helper_test_igamma(self, loglo, loghi, device, dtype,
                            torch_fcn, scipy_fcn):
        exp1 = 2.71828182846
        vec1 = torch.logspace(loglo, loghi, steps=500, base=exp1,
                              dtype=torch.float64, device=device).unsqueeze(-1)
        vec1 = vec1.to(dtype)
        inputs = [
            (vec1, vec1.transpose(0, 1)),
            (vec1, vec1),  # for large number, it should approach 0.5
            (vec1, 0.5 * vec1),  # test for considerable ratio
            (vec1, 2.0 * vec1),
            (vec1[::2, :], vec1[::2, :]),  # contiguous/noncontiguous tests
            (vec1[::2, :], vec1[:vec1.shape[0] // 2, :]),
            (vec1[:vec1.shape[0] // 2, :], vec1[::2, :]),
        ]
        half_prec = dtype in [torch.bfloat16, torch.float16]
        for input0, input1 in inputs:
            actual = torch_fcn(input0, input1)
            if half_prec:
                input0 = input0.to(torch.float)
                input1 = input1.to(torch.float)
            expected = scipy_fcn(input0.cpu().numpy(), input1.cpu().numpy())
            expected = torch.from_numpy(expected).to(dtype)
            self.assertEqual(actual, expected)

    @skipCUDAIfRocm  # see issue https://github.com/pytorch/pytorch/issues/46531
    @dtypesIfCPU(torch.float16, torch.bfloat16, torch.float32, torch.float64)
    @dtypes(torch.float32, torch.float64)
    @unittest.skipIf(not TEST_SCIPY, "SciPy not found")
    @onlyOnCPUAndCUDA
    def test_igamma_common(self, device, dtype):
        # test igamma for reasonable range of values
        loglo = -4  # approx 0.018
        loghi = 4  # approx 54.6
        self._helper_test_igamma(loglo, loghi, device, dtype,
                                 torch.igamma, scipy.special.gammainc)

    @dtypesIfCPU(torch.float16, torch.bfloat16, torch.float32, torch.float64)
    @dtypes(torch.float32, torch.float64)
    @unittest.skipIf(not TEST_SCIPY, "SciPy not found")
    @onlyOnCPUAndCUDA
    def test_igammac_common(self, device, dtype):
        # test igammac for reasonable range of values
        loglo = -4  # approx 0.018
        loghi = 4  # approx 54.6
        self._helper_test_igamma(loglo, loghi, device, dtype,
                                 torch.igammac, scipy.special.gammaincc)

    @dtypesIfCPU(torch.float16, torch.bfloat16, torch.float32, torch.float64)
    @dtypes(torch.float32, torch.float64)
    @onlyOnCPUAndCUDA
    def test_igamma_edge_cases(self, device, dtype):
        tkwargs = {"dtype": dtype, "device": device}
        infs = torch.zeros((3,), **tkwargs) + float("inf")
        zeros = torch.zeros((3,), **tkwargs)
        ones = torch.ones((3,), **tkwargs)
        zero_to_large = torch.tensor([0., 1., 1e3], **tkwargs)
        small_to_inf = torch.tensor([1e-3, 1., float("inf")], **tkwargs)
        nans = torch.zeros((3,), **tkwargs) + float("nan")
        inpouts = [
            # (a    ,    x),       out
            ((zeros, small_to_inf), ones),
            ((small_to_inf, zeros), zeros),
            ((infs, zero_to_large), zeros),
            ((zero_to_large, infs), ones),
            ((zeros, zeros), nans),
            ((infs, infs), nans),
            ((-small_to_inf, small_to_inf), nans),
        ]
        for inputs, output in inpouts:
            input0, input1 = inputs
            calc = torch.igamma(input0, input1)
            if torch.all(torch.isnan(output)):
                self.assertTrue(torch.all(torch.isnan(calc)))
            else:
                self.assertEqual(calc, output)

    @dtypesIfCPU(torch.float16, torch.bfloat16, torch.float32, torch.float64)
    @dtypes(torch.float32, torch.float64)
    @onlyOnCPUAndCUDA
    def test_igammac_edge_cases(self, device, dtype):
        tkwargs = {"dtype": dtype, "device": device}
        infs = torch.zeros((3,), **tkwargs) + float("inf")
        zeros = torch.zeros((3,), **tkwargs)
        ones = torch.ones((3,), **tkwargs)
        zero_to_large = torch.tensor([0., 1., 1e3], **tkwargs)
        small_to_inf = torch.tensor([1e-3, 1., float("inf")], **tkwargs)
        nans = torch.zeros((3,), **tkwargs) + float("nan")
        inpouts = [
            # (a    ,    x),       out
            ((zeros, small_to_inf), zeros),
            ((small_to_inf, zeros), ones),
            ((infs, zero_to_large), ones),
            ((zero_to_large, infs), zeros),
            ((zeros, zeros), nans),
            ((infs, infs), nans),
            ((-small_to_inf, small_to_inf), nans),
        ]
        for inputs, output in inpouts:
            input0, input1 = inputs
            calc = torch.igammac(input0, input1)
            if torch.all(torch.isnan(output)):
                self.assertTrue(torch.all(torch.isnan(calc)))
            else:
                self.assertEqual(calc, output)

    def _i0_helper(self, t):
        # Test by comparing to scipy
        dtype = t.dtype
        actual = torch.i0(t)
        if dtype is torch.bfloat16:
            t = t.to(torch.float32)
        expected = scipy.special.i0(t.cpu().numpy())
        # Casting down for dtype float16 is required since scipy upcasts to float32
        if dtype is torch.bfloat16 or dtype is torch.float16:
            expected = torch.from_numpy(expected).to(dtype)
        self.assertEqual(actual, expected)

    def _i0_range_helper(self, range, device, dtype):
        # i0 tests are broken up by the domain for which the function does not overflow for each dtype
        # This is done to ensure that the function performs well across all possible input values, without worrying
        # about inf or nan possibilities
        for r in (range, -range):
            t = torch.rand(1000, device=device).to(dtype) * r
            self._i0_helper(t)

    @dtypesIfCUDA(*get_all_fp_dtypes())
    @dtypes(torch.bfloat16, torch.float32, torch.float64)
    @unittest.skipIf(not TEST_SCIPY, "SciPy not found")
    def test_i0_range1(self, device, dtype):
        # This tests the domain for i0 for which float16 does not overflow
        # The domain is (-13.25, 13.25)
        self._i0_range_helper(13.25, device, dtype)

    @dtypesIfCUDA(*get_all_fp_dtypes())
    @dtypes(torch.bfloat16, torch.float32, torch.float64)
    @unittest.skipIf(not TEST_SCIPY, "SciPy not found")
    def test_i0_range2(self, device, dtype):
        # This tests the domain for i0 for which float32 and bfloat16 does not overflow
        # The domain is (-88.5, 88.5)
        self._i0_range_helper(88.5, device, dtype)

    @dtypes(torch.float64)
    @unittest.skipIf(not TEST_SCIPY, "SciPy not found")
    def test_i0_range3(self, device, dtype):
        # This tests the domain for i0 for which float64 does not overflow
        # The domain is (-709.75, 709.75)
        self._i0_range_helper(709.75, device, dtype)

    @dtypesIfCUDA(*get_all_fp_dtypes())
    @dtypes(torch.bfloat16, torch.float32, torch.float64)
    @unittest.skipIf(not TEST_SCIPY, "SciPy not found")
    def test_i0_special(self, device, dtype):
        t = torch.tensor([], device=device, dtype=dtype)
        self._i0_helper(t)

        t = torch.tensor([inf, -inf, nan], device=device, dtype=dtype)
        self.assertTrue(torch.i0(t).isnan().all())

    @dtypesIfCUDA(*get_all_fp_dtypes())
    @dtypes(torch.bfloat16, torch.float32, torch.float64)
    @unittest.skipIf(not TEST_SCIPY, "SciPy not found")
    def test_special_i0_i1_vs_scipy(self, device, dtype):
        def check_equal(t, torch_fn, scipy_fn):
            # Test by comparing to scipy
            actual = torch_fn(t)
            if dtype is torch.bfloat16:
                t = t.to(torch.float32)
            expected = scipy_fn(t.cpu().numpy())

            # Casting down for dtype float16 is required since scipy upcasts to float32
            if dtype is torch.bfloat16 or dtype is torch.float16:
                expected = torch.from_numpy(expected).to(dtype)
            self.assertEqual(actual, expected)

        t = torch.tensor([], device=device, dtype=dtype)
        check_equal(t, torch.i0, scipy.special.i0)
        check_equal(t, torch.special.i0e, scipy.special.i0e)
        if dtype not in [torch.half, torch.bfloat16]:
            check_equal(t, torch.special.i1, scipy.special.i1)
            check_equal(t, torch.special.i1e, scipy.special.i1e)

        range = (-1e7, 1e7)
        if dtype == torch.half:
            range = (-65000, 65000)

        t = torch.linspace(*range, int(1e4), device=device, dtype=dtype)
        check_equal(t, torch.i0, scipy.special.i0)
        check_equal(t, torch.special.i0e, scipy.special.i0e)
        if dtype not in [torch.half, torch.bfloat16]:
            check_equal(t, torch.special.i1, scipy.special.i1)
            check_equal(t, torch.special.i1e, scipy.special.i1e)

        # NaN, inf, -inf are tested in reference_numerics tests.
        info = torch.finfo(dtype)
        min, max, eps, tiny = info.min, info.max, info.eps, info.tiny
        t = torch.tensor([min, max, eps, tiny], dtype=dtype, device=device)
        check_equal(t, torch.i0, scipy.special.i0)
        check_equal(t, torch.special.i0e, scipy.special.i0e)
        if dtype not in [torch.half, torch.bfloat16]:
            check_equal(t, torch.special.i1, scipy.special.i1)
            check_equal(t, torch.special.i1e, scipy.special.i1e)

    @dtypes(torch.float32, torch.float64)
    @unittest.skipIf(not TEST_SCIPY, "SciPy not found")
    def test_special_ndtr_vs_scipy(self, device, dtype):
        def check_equal(t):
            # Test by comparing to scipy
            actual = torch.special.ndtr(t)
            expected = scipy.special.ndtr(t.cpu().numpy())
            self.assertEqual(actual, expected)

        range = (-10, 10)

        t = torch.linspace(*range, int(1e4), device=device, dtype=dtype)
        check_equal(t)

        # NaN, inf, -inf are tested in reference_numerics tests.
        info = torch.finfo(dtype)
        min, max, eps, tiny = info.min, info.max, info.eps, info.tiny
        t = torch.tensor([min, max, eps, tiny], dtype=dtype, device=device)
        check_equal(t)

    # TODO: allow large opinfo values to be opted-into via metadata
    @dtypes(torch.long)
    def test_abs_big_number(self, device, dtype):
        bignumber = 2 ** 31 + 1
        res = torch.tensor([bignumber], device=device, dtype=dtype)
        self.assertGreater(res.abs()[0], 0)

    # TODO: add signed zero testing to opinfos
    @dtypes(torch.float, torch.double)
    def test_abs_signed_zero(self, device, dtype):
        # Both abs(0.0) and abs(-0.0) should result in 0.0
        size = 128 + 1  # pick a large enough number with remainder so that
        # both vectorized and nonvectorized op is tested
        inp = torch.zeros(size, device=device, dtype=dtype)
        inp[::2] = -0.0
        inp = inp.abs()
        for v in inp:
            self.assertGreater(math.copysign(1.0, v), 0.0)

    # TODO: update to compare against NumPy by rationalizing with OpInfo
    @onlyCUDA
    @dtypes(torch.float, torch.double)
    def test_abs_zero(self, device, dtype):
        # Both abs(0.0) and abs(-0.0) should result in 0.0
        abs_zeros = torch.tensor([0.0, -0.0], device=device, dtype=dtype).abs().tolist()
        for num in abs_zeros:
            self.assertGreater(math.copysign(1.0, num), 0.0)

    @dtypes(*get_all_fp_dtypes())
    def test_isfinite_isinf_isnan(self, device, dtype):
        vals = (-float('inf'), float('inf'), float('nan'), -1, 0, 1)

        self.compare_with_numpy(torch.isfinite, np.isfinite, vals, device, dtype)
        self.compare_with_numpy(torch.isinf, np.isinf, vals, device, dtype)
        self.compare_with_numpy(torch.isnan, np.isnan, vals, device, dtype)

    @dtypes(torch.int8, torch.int16, torch.int32, torch.int64)
    def test_isfinite_isinf_isnan_int(self, device, dtype):
        vals = (-1, 0, 1)

        self.compare_with_numpy(torch.isfinite, np.isfinite, vals, device, dtype)
        self.compare_with_numpy(torch.isinf, np.isinf, vals, device, dtype)
        self.compare_with_numpy(torch.isnan, np.isnan, vals, device, dtype)

    @dtypes(*(get_all_fp_dtypes()))
    def test_isposinf_isneginf_float(self, device, dtype):
        ops = ((torch.isposinf, np.isposinf), (torch.isneginf, np.isneginf))
        vals = (-float('inf'), float('inf'), float('nan'), -1, 0, 1)

        for torch_op, numpy_op in ops:
            if torch_op == torch.isposinf:
                target_vals = (0, 1, 0, 0, 0, 0)
            else:
                target_vals = (1, 0, 0, 0, 0, 0)

            t = torch.tensor(vals, device=device, dtype=dtype)
            # Manual check here as numpy does not support bfloat16
            if dtype == torch.bfloat16:
                self.assertEqual(torch_op(t),
                                 torch.tensor(target_vals, device=device, dtype=torch.bool))
            else:
                self.compare_with_numpy(torch_op, numpy_op, vals, device, dtype)

            # test the boolean tensor as the `out=` parameter
            out = torch.empty_like(t, dtype=torch.bool)
            t_target = torch.tensor(target_vals, device=device, dtype=torch.bool)
            torch_op(t, out=out)
            self.assertEqual(out, t_target)

    @dtypes(*(get_all_int_dtypes() + [torch.bool]))
    def test_isposinf_isneginf_int_and_bool(self, device, dtype):
        ops = ((torch.isposinf, np.isposinf), (torch.isneginf, np.isneginf))
        vals = (-1, 0, 1)

        for torch_op, numpy_op in ops:
            self.compare_with_numpy(torch_op, numpy_op, vals, device, dtype)

            # test the boolean tensor as the `out=` parameter
            t = torch.tensor(vals, device=device, dtype=dtype)
            out = torch.empty_like(t, dtype=torch.bool)
            t_target = torch.zeros_like(t, dtype=torch.bool)
            torch_op(t, out=out)
            self.assertEqual(out, t_target)

    @dtypes(torch.complex64, torch.complex128)
    def test_isposinf_isneginf_complex(self, device, dtype):
        torch_ops = (torch.isposinf, torch.isneginf)
        vals = (complex(0, float('inf')), complex(1, -float('inf')))
        t = torch.tensor(vals, device=device, dtype=dtype)
        out = torch.empty_like(t)

        for torch_op in torch_ops:
            with self.assertRaisesRegex(RuntimeError, 'does not support complex inputs'):
                torch_op(t)
            with self.assertRaisesRegex(RuntimeError, 'does not support complex inputs'):
                torch_op(t, out=out)

    @dtypes(*(get_all_dtypes(include_bool=False)))
    def test_isposinf_isneginf_non_boolean_output(self, device, dtype):
        # test non-boolean tensors as the `out=` parameters
        # boolean outputs are tested in the above testcases
        vals = (float('inf'), -float('inf'), 1.2)
        t = torch.tensor(vals, device=device)
        for torch_op in (torch.isposinf, torch.isneginf):
            out = torch.empty_like(t, dtype=dtype)
            with self.assertRaisesRegex(RuntimeError, 'does not support non-boolean outputs'):
                torch_op(t, out=out)

    @dtypes(torch.complex64, torch.complex128)
    def test_isfinite_isinf_isnan_complex(self, device, dtype):
        vals = (
            complex(-float('inf'), float('inf')),
            complex(-float('inf'), 0),
            complex(0, float('inf')),
            complex(float('inf'), float('nan')),
            complex(float('nan'), 0),
            complex(-1, 0),
            complex(0, 1)
        )

        self.compare_with_numpy(torch.isfinite, np.isfinite, vals, device, dtype)
        self.compare_with_numpy(torch.isinf, np.isinf, vals, device, dtype)
        self.compare_with_numpy(torch.isnan, np.isnan, vals, device, dtype)

    @dtypes(torch.complex64, torch.complex128)
    def test_isreal_complex(self, device, dtype):
        vals = (1, 1 + 1j, 2 + 0j, 3j, 2 - 1j, 2 - 0j)
        self.compare_with_numpy(torch.isreal, np.isreal, vals, device, dtype)

    @dtypes(*get_all_dtypes())
    def test_isreal_noncomplex(self, device, dtype):
        vals = (1, 2, 3)
        # Manual check here since numpy doesn't support bfloat16
        result = torch.isreal(torch.tensor(vals, dtype=dtype))
        expected = torch.ones(result.size(), dtype=torch.bool, device=device)
        self.assertEqual(result, expected)

    @dtypes(torch.complex64)
    def test_isreal_nan_inf(self, device, dtype):
        vals = (
            complex(-float('inf'), float('inf')),
            complex(-float('inf'), 0),
            complex(0, float('inf')),
            complex(float('inf'), float('nan')),
            complex(float('nan'), 0),
            complex(-1, 0),
            complex(0, 1)
        )
        self.compare_with_numpy(torch.isreal, np.isreal, vals, device, dtype)

    @onlyCPU
    def test_isfinite_type(self, device):
        with self.assertRaises(TypeError):
            torch.isfinite(1)  # Parameter must be a tensor

    @onlyCPU
    def test_isinf_type(self, device):
        with self.assertRaises(TypeError):
            torch.isinf(1)  # Parameter must be a tensor

    def test_nonzero_empty(self, device):
        def assert_tuple_empty(tup, dim):
            self.assertEqual(dim, len(tup))
            for t in tup:
                self.assertEqual(torch.Size([0]), t.shape)

        x = torch.randn(0, 2, 0, 5, 0, device=device)
        y = torch.nonzero(x)
        z = torch.nonzero(x, as_tuple=True)

        self.assertEqual(0, y.numel())
        self.assertEqual(torch.Size([0, 5]), y.shape)
        assert_tuple_empty(z, 5)

        x = torch.tensor(0.5, device=device)
        y = torch.nonzero(x)
        # nonzero with as_tuple returns a
        # tuple of len 1 for a zero-dim tensor.
        # This is done to match Numpy behavior.
        z = torch.nonzero(x, as_tuple=True)
        self.assertEqual(1, len(z))
        self.assertEqual(torch.zeros(1, dtype=torch.long), z[0])

        x = torch.zeros((), device=device)
        y = torch.nonzero(x)
        z = torch.nonzero(x, as_tuple=True)
        self.assertEqual(torch.Size([0, 0]), y.shape)
        self.assertEqual(1, len(z))
        self.assertEqual(torch.empty(0, dtype=torch.long), z[0])

    @dtypes(*get_all_dtypes())
    def test_nonzero_noncontiguous(self, device, dtype):
        x = make_tensor((10, 10, 10), dtype=dtype, device=device,
                        low=1, noncontiguous=False)
        mask = make_tensor((10, 10, 10), dtype=torch.bool, device=device)
        x[mask] = 0

        def permute_storage(tensor, dims):
            dest_dims = tuple(range(len(dims)))
            return tensor.permute(dims).contiguous().movedim(dims, dest_dims)

        # Assume contiguous case is correct
        expect = x.nonzero()

        # Dense, permuted
        self.assertEqual(permute_storage(x, [0, 2, 1]).nonzero(), expect)
        self.assertEqual(permute_storage(x, [2, 1, 0]).nonzero(), expect)

        # Non-dense
        nondense = torch.empty((40, 10, 20), dtype=dtype, device=device)[::4, :, ::2]
        nondense[:] = x
        self.assertEqual(nondense.nonzero(), expect)

        # Non-dense, permuted
        nondense = nondense.permute([0, 2, 1])
        nondense[:] = x
        self.assertEqual(nondense.nonzero(), expect)

    # TODO: rationalize with exp OpInfo
    @dtypes(*(get_all_fp_dtypes(include_half=False) +
              get_all_complex_dtypes()))
    @dtypesIfCUDA(*(get_all_fp_dtypes(include_half=True) +
                    get_all_complex_dtypes()))
    def test_exp(self, device, dtype):
        for v in (2, -2) + ((1j, 1 + 1j) if dtype.is_complex else ()):
            a = torch.tensor(v, dtype=dtype, device=device) * torch.arange(18, device=device) / 3 * math.pi
            a = a.to(dtype)
            # bfloat16 overflows
            if dtype == torch.bfloat16:
                return
            self.compare_with_numpy(torch.exp, np.exp, a)

            if dtype.is_complex:
                inf_real_zero_imag_in = torch.tensor(complex(float('inf'), 0), device=device, dtype=dtype)
                inf_real_zero_imag_out = torch.exp(inf_real_zero_imag_in).item()
                self.assertTrue(math.isinf(inf_real_zero_imag_out.real))
                if self.device_type == 'cpu':
                    pass
                    # These are commented out because it cannot be consistently reproduced.
                    # This is incorrect. It should be zero. Need fix!
                    # https://github.com/pytorch/pytorch/issues/40590
                    # self.assertNotEqual(inf_real_zero_imag_out.imag, 0)
                    # This is incorrect. They should equal. Need fix!
                    # https://github.com/pytorch/pytorch/issues/40590
                    # with self.assertRaises(AssertionError):
                    #     self.compare_with_numpy(torch.exp, np.exp, inf_real_zero_imag_in)
                else:
                    self.assertEqual(inf_real_zero_imag_out.imag, 0, atol=0, rtol=0)
                    self.compare_with_numpy(torch.exp, np.exp, inf_real_zero_imag_in)

                zero_real_inf_imag_in = torch.tensor(complex(0, float('inf')), device=device, dtype=dtype)
                zero_real_inf_imag_out = torch.exp(zero_real_inf_imag_in).item()
                self.assertTrue(math.isnan(zero_real_inf_imag_out.real))
                self.assertTrue(math.isnan(zero_real_inf_imag_out.imag))
                # Ensure we are notified when NumPy changes its behavior
                self.compare_with_numpy(torch.exp, np.exp, zero_real_inf_imag_in)

                inf_real_imag_in = torch.tensor(complex(float('inf'), float('inf')), device=device, dtype=dtype)
                inf_real_imag_out = torch.exp(inf_real_imag_in).item()
                if self.device_type == 'cpu':
                    pass
                    # This is incorrect. Need fix! https://github.com/pytorch/pytorch/issues/40590
                    # This is commented out because it cannot be consistently reproduced.
                    # with self.assertRaises(AssertionError):
                    #     self.compare_with_numpy(torch.exp, np.exp, inf_real_imag_in)
                else:
                    self.assertTrue(math.isinf(inf_real_imag_out.real))
                    self.assertTrue(math.isnan(inf_real_imag_out.imag))
                    self.compare_with_numpy(torch.exp, np.exp, inf_real_imag_in)

                inf_real_nan_imag_in = torch.tensor(complex(float('inf'), float('nan')), device=device, dtype=dtype)
                inf_real_nan_imag_out = torch.exp(inf_real_nan_imag_in).item()
                if self.device_type == 'cpu':
                    pass
                    # This is incorrect. It should be inf. Need fix! https://github.com/pytorch/pytorch/issues/40590
                    # This is commented out because it cannot be consistently reproduced.
                    # with self.assertRaises(AssertionError):
                    #     self.compare_with_numpy(torch.exp, np.exp, inf_real_nan_imag_in)
                else:
                    self.assertTrue(math.isinf(inf_real_nan_imag_out.real))
                    self.assertTrue(math.isnan(inf_real_nan_imag_out.imag))
                    self.compare_with_numpy(torch.exp, np.exp, inf_real_nan_imag_in)

                nan_real_inf_imag_in = torch.tensor(complex(float('nan'), float('inf')), device=device, dtype=dtype)
                nan_real_inf_imag_out = torch.exp(nan_real_inf_imag_in).item()
                self.assertTrue(math.isnan(nan_real_inf_imag_out.real))
                self.assertTrue(math.isnan(nan_real_inf_imag_out.imag))
                # Ensure we are notified when NumPy changes its behavior
                self.compare_with_numpy(torch.exp, np.exp, nan_real_inf_imag_in)


instantiate_device_type_tests(TestUnaryUfuncs, globals())

if __name__ == '__main__':
    run_tests()<|MERGE_RESOLUTION|>--- conflicted
+++ resolved
@@ -18,15 +18,11 @@
     instantiate_device_type_tests, ops, dtypes, onlyCPU, onlyOnCPUAndCUDA,
     onlyCUDA, dtypesIfCUDA, precisionOverride, skipCUDAIfRocm, dtypesIfCPU,
     OpDTypes)
-<<<<<<< HEAD
+from torch.testing import make_tensor
 from torch.testing._internal.common_dtype import (
     floating_types_and, all_types_and_complex_and, floating_and_complex_types_and, get_all_dtypes, get_all_math_dtypes,
     get_all_int_dtypes, get_all_fp_dtypes, get_all_complex_dtypes
 )
-=======
-from torch.testing import (
-    floating_types_and, all_types_and_complex_and, floating_and_complex_types_and, make_tensor)
->>>>>>> 544c8e6a
 
 if TEST_SCIPY:
     import scipy
