import torch
import torch.nn.functional as F
import torch.nn as nn
import torch.nn.quantized as nnq
import torch.nn.quantized.dynamic as nnqd
import torch.nn.intrinsic.quantized as nniq
import torch.multiprocessing as mp

# symbolic trace
from torch.fx import symbolic_trace

# graph mode quantization based on fx
from torch.quantization import (
    QuantType,
    fuse_fx,
    prepare_fx,
    convert_fx,
    prepare_static_fx,
    convert_static_fx,
    quantize_static_fx,
    quantize_dynamic_fx,
    prepare_qat_fx,
)

from torch.quantization import (
    default_qconfig,
    default_dynamic_qconfig,
    float16_dynamic_qconfig,
    default_qat_qconfig,
    prepare,
    prepare_qat,
    convert,
)

# test utils
from torch.testing._internal.common_cuda import TEST_MULTIGPU, TEST_CUDA
from torch.testing._internal.common_quantization import (
    QuantizationTestCase,
    skipIfNoFBGEMM,
    skip_if_no_torchvision,
    train_one_epoch,
    run_ddp,
)

from torch.testing._internal.common_quantized import (
    override_qengines,
)

from torch.testing._internal.common_distributed import skip_if_not_multigpu

from torch.testing._internal.common_quantization import NodeSpec as ns

from torch.testing._internal.common_quantization import (
    test_only_eval_fn,
)
from torch.testing import FileCheck

import itertools
import operator
import unittest

class TestQuantizeFx(QuantizationTestCase):
    def _get_conv_linear_test_cases(self):
        ''' Returns a list of test cases, with format:
        is_dynamic, ModuleClass, module_constructor_inputs,
        inputs, quantized_node, weight_prepack_op
        '''
        class Conv(torch.nn.Module):
            def __init__(self, weight):
                super().__init__()
                self.weight = torch.nn.Parameter(weight)
                self.stride = (1, 1)
                self.padding = (0, 0)
                self.dilation = (1, 1)
                self.groups = 1

            def forward(self, x):
                return F.conv2d(x, self.weight, None, self.stride, self.padding, self.dilation, self.groups)

        conv_input = torch.rand(1, 3, 224, 224)
        conv_weight = torch.rand(3, 3, 3, 3)

        class Linear(torch.nn.Module):
            def __init__(self, weight):
                super().__init__()
                self.weight = torch.nn.Parameter(weight)

            def forward(self, x):
                return F.linear(x, self.weight)

        linear_input = torch.rand(8, 5)
        linear_weight = torch.rand(10, 5)

        class LinearModule(torch.nn.Module):
            def __init__(self):
                super().__init__()
                self.linear = torch.nn.Linear(5, 10)

            def forward(self, x):
                return self.linear(x)

        linear_module_input = torch.rand(8, 5)

        tests = [
            (False, Conv, (conv_weight,), (conv_input,),
             ns.call_function(torch.ops.quantized.conv2d),
             ns.call_function(torch.ops.quantized.conv2d_prepack)),
            (True, Linear, (linear_weight,), (linear_input,),
             ns.call_function(torch.ops.quantized.linear_dynamic),
             ns.call_function(torch.ops.quantized.linear_prepack)),
            (False, Linear, (linear_weight,), (linear_input,),
             ns.call_function(torch.ops.quantized.linear),
             ns.call_function(torch.ops.quantized.linear_prepack)),
            (True, LinearModule, (), (linear_module_input,),
             ns.call_module(nnqd.Linear),
             None),
            (False, LinearModule, (), (linear_module_input,),
             ns.call_module(nnq.Linear),
             None),
        ]
        return tests

    """
    Unit tests for functionalities
    """
    @skipIfNoFBGEMM
    def test_functional_no_debug(self):
        """ Test quantizing functional conv and linear
        """
        tests = self._get_conv_linear_test_cases()
        for (is_dynamic, ModuleClass, module_constructor_inputs,
             inputs, quantized_node, weight_prepack_node) in tests:
            quant_type = QuantType.DYNAMIC if is_dynamic else QuantType.STATIC
            node_occurrence = dict()
            if weight_prepack_node:
                node_occurrence[weight_prepack_node] = 0
            self.checkGraphModeFxOp(
                ModuleClass(*module_constructor_inputs),
                inputs, quant_type,
                expected_node=quantized_node,
                expected_node_occurrence=node_occurrence,
                debug=False)

    @skipIfNoFBGEMM
    def test_functional_debug(self):
        """ Test quantizing functional conv and linear with debug option
        """
        tests = self._get_conv_linear_test_cases()
        for (is_dynamic, ModuleClass, module_constructor_inputs,
             inputs, quantized_node, weight_prepack_node) in tests:
            quant_type = QuantType.DYNAMIC if is_dynamic else QuantType.STATIC
            node_occurrence = dict()
            if weight_prepack_node:
                node_occurrence[weight_prepack_node] = 1
            self.checkGraphModeFxOp(
                ModuleClass(*module_constructor_inputs),
                inputs, quant_type,
                expected_node=quantized_node,
                expected_node_occurrence=node_occurrence,
                debug=True)

    @skipIfNoFBGEMM
    def test_dynamic_quant_weight_observer(self):
        ''' Test that weight observer is run in convert step
        '''

        class M(torch.nn.Module):
            def __init__(self, weight):
                super().__init__()
                self.weight = torch.nn.Parameter(weight)

            def forward(self, x):
                return F.linear(x, self.weight)

        m = M(torch.rand(1, 1)).eval()
        original = symbolic_trace(m)
        qconfig = default_dynamic_qconfig
        qconfig_dict = {'': qconfig}
        quantized = quantize_dynamic_fx(original, qconfig_dict, debug=True)
        qparams = (quantized._scale_0, quantized._zero_point_0)
        weight_obs = qconfig.weight()
        weight_obs(quantized.weight)
        ref_qparams = weight_obs.calculate_qparams()
        self.assertEqual(qparams, ref_qparams)

    @skipIfNoFBGEMM
    def test_dynamic_quant_fp16(self):
        class Linear(torch.nn.Module):
            def __init__(self, weight):
                super().__init__()
                self.weight = torch.nn.Parameter(weight)

            def forward(self, x):
                return F.linear(x, self.weight)

        linear_input = torch.rand(8, 5)
        linear_weight = torch.rand(10, 5)

        class LinearModule(torch.nn.Module):
            def __init__(self):
                super().__init__()
                self.linear = torch.nn.Linear(5, 10)

            def forward(self, x):
                return self.linear(x)

        linear_module_input = torch.rand(8, 5)

        tests = [
            (Linear, (linear_weight,), (linear_input,),
             ns.call_function(torch.ops.quantized.linear_dynamic),
             ns.call_function(torch.ops.quantized.linear_prepack_fp16)),
            (LinearModule, (), (linear_module_input,),
             ns.call_module(nnqd.Linear),
             None),
        ]
        for (ModuleClass, module_constructor_inputs,
             inputs, quantized_node, weight_prepack_node) in tests:
            for debug in [True, False]:
                node_occurrence = dict()
                if weight_prepack_node:
                    if debug:
                        node_occurrence[weight_prepack_node] = 1
                    else:
                        node_occurrence[weight_prepack_node] = 0
                m = ModuleClass(*module_constructor_inputs).eval()
                m = symbolic_trace(m)
                qconfig_dict = {"": float16_dynamic_qconfig}
                m = quantize_dynamic_fx(m, qconfig_dict, debug=debug)
                self.checkGraphModuleNodes(m, expected_node_occurrence=node_occurrence)



    @unittest.skipIf(not TEST_MULTIGPU, "multi-GPU not supported")
    @unittest.skipIf(not TEST_CUDA, "CUDA unavailable")
    @override_qengines
    def test_qat_prepare_device_affinity(self):
        """
        Tests that FX QAT prepare pass respects device affinity
        """
        class Model(nn.Module):

            def __init__(self):
                super(Model, self).__init__()
                self.conv = nn.Conv2d(1, 1, 1)
                self.bn = nn.BatchNorm2d(1)
                self.relu = nn.ReLU()

            def forward(self, x):
                x = self.conv(x)
                x = self.bn(x)
                x = self.relu(x)
                return x

        model = Model()
        qengine = torch.backends.quantized.engine
        qconfig_dict = {'': torch.quantization.get_default_qat_qconfig(qengine)}
        device = torch.device('cuda:0')
        model.to(device)

        # symbolically trace
        model = symbolic_trace(model)

        # QAT prepare
        model = fuse_fx(model)
        model = prepare_fx(model, qconfig_dict)

        # ensure that running an input on CUDA works without any needed changes
        input = torch.randn(4, 1, 4, 4, device=device)
        model(input)

        # ensure all buffers and parameters are on the device we expect
        model_devices = {p.device for p in model.parameters()} | \
            {p.device for p in model.buffers()}
        self.assertEqual(len(model_devices), 1)
        model_device = next(iter(model_devices))
        self.assertEqual(model_device, device)

    @skipIfNoFBGEMM
    def test_inplace_option(self):
        class M(torch.nn.Module):
            def __init__(self):
                super().__init__()
                self.conv = torch.nn.Conv2d(3, 3, 3)

            def forward(self, x):
                return self.conv(x)

        model = symbolic_trace(M().eval())
        qconfig_dict = {'': default_qconfig}
        non_inplace_model = quantize_static_fx(
            model, qconfig_dict, test_only_eval_fn, [self.img_data_2d], inplace=False)
        inplace_model = model
        inplace_model = quantize_static_fx(
            inplace_model, qconfig_dict, test_only_eval_fn, [self.img_data_2d], inplace=True)
        non_inplace_res = non_inplace_model(self.img_data_2d[0][0])
        inplace_res = inplace_model(self.img_data_2d[0][0])
        self.assertEqual(non_inplace_res, inplace_res)

    @skipIfNoFBGEMM
    def test_dict_output(self):
        """ Make sure quantization runs for models with dictionary output
        """
        class M(torch.nn.Module):
            def __init__(self):
                super().__init__()
                self.conv = torch.nn.Conv2d(1, 1, 1)

            def forward(self, x):
                return {"output": self.conv(x["input"])}

        dict_input = {"input": torch.randn(1, 1, 1, 1)}
        m = symbolic_trace(M()).eval()
        qconfig_dict = {"": default_qconfig}
        m = prepare_static_fx(m, qconfig_dict)
        m(dict_input)
        m = convert_static_fx(m)
        m(dict_input)

    @skipIfNoFBGEMM
    def test_qconfig_none(self):
        class M(torch.nn.Module):
            def __init__(self):
                super(M, self).__init__()
                self.conv1 = nn.Conv2d(1, 1, 1)
                self.conv2 = nn.Conv2d(1, 1, 1)

            def forward(self, x):
                x = self.conv1(x)
                x = self.conv2(x)
                return x

        m = M().eval()
        m = symbolic_trace(m)
        qconfig_dict = {'': default_qconfig, 'conv2': None}
        m = prepare_static_fx(m, qconfig_dict)
        data = torch.randn(1, 1, 1, 1)
        m(data)
        m = convert_static_fx(m)
        m(data)
        # first conv is quantized, second conv is not quantized
        node_list = [
            ns.call_function(torch.quantize_per_tensor),
            ns.call_module(nnq.Conv2d),
            ns.call_method('dequantize'),
            ns.call_module(nn.Conv2d),
        ]
        self.checkGraphModuleNodes(m, expected_node_list=node_list)

    def test_remove_qconfig(self):
        class M(torch.nn.Module):
            def __init__(self):
                super().__init__()
                self.avg_pool = torch.nn.AvgPool2d(1)

            def forward(self, x):
                return self.avg_pool(x)

        m = M().eval()
        m = symbolic_trace(m)
        qconfig_dict = {'': default_qconfig}
        m = prepare_static_fx(m, qconfig_dict)
        data = torch.randn(1, 1, 1, 1)
        m(data)
        m = convert_static_fx(m)
        m(data)
        for name, module in m.named_modules():
            self.assertFalse(hasattr(module, 'qconfig'),
                             'qconfig is not removed for ' + name)

    @skipIfNoFBGEMM
    def test_qat_and_script(self):
        class TwoLayerLinear(nn.Module):
            def __init__(self):
                super(TwoLayerLinear, self).__init__()
                self.fc1 = nn.Linear(5, 5)
                self.fc2 = nn.Linear(5, 5)

            def forward(self, x):
                x = self.fc1(x)
                return self.fc2(x)

        class Model(nn.Module):
            def __init__(self):
                super(Model, self).__init__()
                self.subm = TwoLayerLinear()
                self.fc = nn.Linear(5, 5)

            def forward(self, x):
                x = self.subm(x)
                x = self.fc(x)
                return x

        model = Model()
        qengine = torch.backends.quantized.engine
        qconfig_dict = {'': torch.quantization.get_default_qat_qconfig(qengine)}

        # symbolically trace
        model = symbolic_trace(model)
        model = prepare_qat_fx(model, qconfig_dict)

        # ensure scripting works
        scripted = torch.jit.script(model)
        # run one round to make sure model runs
        x = torch.randn(5, 5)
        scripted(x)
        FileCheck().check_count('FakeQuantize = prim::GetAttr[name="', 4, exactly=True) \
                   .run(scripted.graph)

<<<<<<< HEAD
        # disable fake_quant and observer
        for epoch in range(3):
            if epoch == 1:
                scripted.apply(torch.quantization.disable_observer)
            if epoch == 2:
                scripted.apply(torch.quantization.disable_fake_quant)

        # ensure the fake_quant and observer have been disabled.
        matches = ['.fake_quant_enabled', '.observer_enabled']
        for key, v in scripted.state_dict().items():
            if any(x in key for x in matches):
                self.assertEqual(v, torch.tensor([0], dtype=torch.uint8))

        # enable them back
        scripted.apply(torch.quantization.enable_fake_quant)
        scripted.apply(torch.quantization.enable_observer)
        for key, v in scripted.state_dict().items():
            if any(x in key for x in matches):
                self.assertEqual(v, torch.tensor([1], dtype=torch.uint8))

=======
    @skipIfNoFBGEMM
>>>>>>> 650bd6de
    def test_save_observer_state_dict(self):
        class TwoLayerLinear(nn.Module):
            def __init__(self):
                super(TwoLayerLinear, self).__init__()
                self.fc1 = nn.Linear(5, 5)
                self.fc2 = nn.Linear(5, 5)

            def forward(self, x):
                x = self.fc1(x)
                return self.fc2(x)

        class Model(nn.Module):
            def __init__(self):
                super(Model, self).__init__()
                self.subm = TwoLayerLinear()
                self.fc = nn.Linear(5, 5)

            def forward(self, x):
                x = self.subm(x)
                x = self.fc(x)
                return x

        model = Model().eval()
        qconfig_dict = {'': torch.quantization.get_default_qconfig('fbgemm')}

        # symbolically trace
        model = symbolic_trace(model)
        model = prepare_static_fx(model, qconfig_dict)

        # run it through input
        x = torch.randn(5, 5)
        model(x)

        quant = convert_static_fx(model)

        # save state_dict of model
        import io
        b = io.BytesIO()
        torch.save(model.state_dict(), b)
        b.seek(0)

        # Load the stats into new model
        model_2 = Model().eval()
        model_2 = symbolic_trace(model_2)
        model_2 = prepare_static_fx(model_2, qconfig_dict)

        loaded_dict = torch.load(b)
        model_2.load_state_dict(loaded_dict)

        quant_2 = convert_static_fx(model_2)

        # Verify that loaded state dict produces same results.
        self.assertEqual(quant(x), quant_2(x))

class TestQuantizeFxOps(QuantizationTestCase):
    """Unit tests for individual ops
    """
    @skipIfNoFBGEMM
    def test_linear(self):
        class ModuleLinear(torch.nn.Module):
            def __init__(self, has_relu=False, f_relu=False):
                super(ModuleLinear, self).__init__()
                self.linear = torch.nn.Linear(30, 4).float()
                if has_relu:
                    if f_relu:
                        self.relu = F.relu
                    else:
                        self.relu = torch.nn.ReLU()
                else:
                    self.relu = torch.nn.Identity()

            def forward(self, x):
                return self.relu(self.linear(x))

        class FuncLinear(torch.nn.Module):
            def __init__(self, has_relu=False, f_relu=False):
                super(FuncLinear, self).__init__()
                self.w = torch.randn(4, 30)
                self.b = torch.randn(4)
                if has_relu:
                    if f_relu:
                        self.relu = F.relu
                    else:
                        self.relu = torch.nn.ReLU()
                else:
                    self.relu = torch.nn.Identity()

            def forward(self, x):
                return self.relu(F.linear(x, self.w, self.b))

        data = (torch.rand((1, 30), dtype=torch.float),)
        options = itertools.product(
            [(ModuleLinear(has_relu=False), True)],
            # TODO: enable after raw `tensor` is supported in fx
            # (FuncLinear(has_relu=False), False)],
            self.all_quant_types)
        quantized_nodes = {
            # is_module
            True: {
                # quant_type:
                QuantType.DYNAMIC: ns.call_module(nnqd.Linear),
                QuantType.STATIC: ns.call_module(nnq.Linear),
                # note that we are checking the final result
                QuantType.QAT: ns.call_module(nnq.Linear),
            },
            False: {
                # quant_type:
                QuantType.DYNAMIC: ns.call_function(torch.ops.quantized.linear_dynamic),
                QuantType.STATIC: ns.call_function(torch.ops.quantized.linear),
                QuantType.QAT: ns.call_function(torch.ops.quantized.linear),
            }
        }
        for (model, is_module), quant_type in options:
            self.checkGraphModeFxOp(
                model, data, quant_type, quantized_nodes[is_module][quant_type])

        for f_relu, quant_type in itertools.product([True, False], [QuantType.STATIC, QuantType.QAT]):
            for model, quantized_node in [
                    (ModuleLinear(has_relu=True, f_relu=f_relu), ns.call_module(nniq.LinearReLU))]:
                # TODO: support functional linear + relu fusion
                # (FuncLinear(has_relu=True, f_relu=f_relu), ns.call_function(torch.ops.quantized.linear_relu))]:
                self.checkGraphModeFxOp(model, data, quant_type, quantized_node)

    @skipIfNoFBGEMM
    def test_quantized_conv(self):
        conv_module = {1 : torch.nn.Conv1d, 2 : torch.nn.Conv2d, 3 : torch.nn.Conv3d}

        class Conv(torch.nn.Module):
            def __init__(self, dim):
                super(Conv, self).__init__()
                self.conv = conv_module[dim](3, 3, 3).float()

            def forward(self, x):
                return self.conv(x)

        options = itertools.product([1, 2, 3], self.static_quant_types)
        quantized_nodes = {
            # dim
            1: ns.call_module(nnq.Conv1d),
            2: ns.call_module(nnq.Conv2d),
            3: ns.call_module(nnq.Conv3d),
        }
        for dim, quant_type in options:
            model = self.checkGraphModeFxOp(
                Conv(dim), self.img_data_dict[dim], quant_type,
                quantized_nodes[dim])

    @skipIfNoFBGEMM
    def test_quantized_conv_relu(self):
        """tests for conv1d_relu/conv2d_relu/conv3d_relu"""
        conv_module = {1 : torch.nn.Conv1d, 2 : torch.nn.Conv2d, 3 : torch.nn.Conv3d}

        class ConvNdRelu(torch.nn.Module):
            def __init__(self, dim, inplace):
                super(ConvNdRelu, self).__init__()
                self.conv = conv_module[dim](3, 3, 3).float()
                self.relu = torch.nn.ReLU(inplace)

            def forward(self, x):
                return self.relu(self.conv(x))

        class ConvNdFunctionalRelu(torch.nn.Module):
            def __init__(self, dim):
                super(ConvNdFunctionalRelu, self).__init__()
                self.conv = conv_module[dim](3, 3, 3).float()

            def forward(self, x):
                return F.relu(self.conv(x))

        class ConvNdInplaceFunctionalRelu(torch.nn.Module):
            def __init__(self, dim):
                super(ConvNdInplaceFunctionalRelu, self).__init__()
                self.conv = conv_module[dim](3, 3, 3).float()

            def forward(self, x):
                return F.relu(self.conv(x), True)

        options = itertools.product([1, 2, 3], self.static_quant_types)
        quantized_nodes = {
            # dim
            1: ns.call_module(nniq.ConvReLU1d),
            2: ns.call_module(nniq.ConvReLU2d),
            3: ns.call_module(nniq.ConvReLU3d),
        }
        for dim, quant_type in options:
            for m in [ConvNdRelu(dim, True),
                      ConvNdRelu(dim, False),
                      ConvNdFunctionalRelu(dim),
                      ConvNdInplaceFunctionalRelu(dim)]:
                self.checkGraphModeFxOp(
                    m, self.img_data_dict[dim], quant_type,
                    quantized_nodes[dim])


    def _test_quantized_binary_op_impl(self, binary_op, ibinary_op, quantized_op):
        class Op(torch.nn.Module):
            def __init__(self, is_inplace, is_scalar):
                super(Op, self).__init__()
                self.conv1 = torch.nn.Conv2d(1, 1, 1).float()
                self.conv2 = torch.nn.Conv2d(1, 1, 1).float()
                self.is_scalar = is_scalar
                self.op = ibinary_op if is_inplace else binary_op

            def forward(self, x, y):
                x = self.conv1(x)
                y = 3 if self.is_scalar else self.conv2(y)
                x = self.op(x, y)
                return x

        # TODO: decide whether we want to quantize or not
        # in this case
        # class NonQuantizedOp(torch.nn.Module):
        #     def __init__(self, is_inplace, is_scalar):
        #         super(NonQuantizedOp, self).__init__()
        #         self.is_scalar = is_scalar
        #         self.op = ibinary_op if is_inplace else binary_op

        #     def forward(self, x, y):
        #         y = 3 if self.is_scalar else y
        #         x = self.op(x, y)
        #         return x

        data = (torch.randn(1, 1, 1, 1, dtype=torch.float),
                torch.randn(1, 1, 1, 1, dtype=torch.float))
        quantized_node = ns.call_function(quantized_op)
        options = itertools.product([True, False], [True, False])
        quant_type = QuantType.STATIC
        for is_inplace, is_scalar in options:
            self.checkGraphModeFxOp(
                Op(is_inplace, is_scalar), data, quant_type, quantized_node)

    def _test_quantized_binary_op_relu_impl(self, binary_op, ibinary_op, quantized_op):
        class OpRelu(torch.nn.Module):
            def __init__(self, is_inplace, is_functional_relu,
                         is_scalar):
                super(OpRelu, self).__init__()
                self.conv1 = torch.nn.Conv2d(1, 1, 1).float()
                self.conv2 = torch.nn.Conv2d(1, 1, 1).float()
                self.op = ibinary_op if is_inplace else binary_op
                self.is_functional_relu = is_functional_relu
                self.is_scalar = is_scalar
                self.relu = F.relu if self.is_functional_relu \
                    else torch.nn.ReLU()

            def forward(self, x, y):
                x = self.conv1(x)
                y = 3 if self.is_scalar else self.conv2(y)
                x = self.op(x, y)
                x = self.relu(x)
                return x

        data = (torch.rand((1, 1, 1, 1), dtype=torch.float),
                torch.rand((1, 1, 1, 1), dtype=torch.float))
        quant_type = QuantType.STATIC
        quantized_node = ns.call_function(quantized_op)
        options = itertools.product(
            [True, False], [True, False], [True, False])
        for is_inplace_op, is_functional_relu, is_scalar in options:
            self.checkGraphModeFxOp(
                OpRelu(is_inplace_op, is_functional_relu, is_scalar),
                data, quant_type, quantized_node)

    @skipIfNoFBGEMM
    def test_quantized_add(self):
        self._test_quantized_binary_op_impl(
            operator.add, operator.iadd, torch.ops.quantized.add)

    @skipIfNoFBGEMM
    def test_quantized_mul(self):
        self._test_quantized_binary_op_impl(
            operator.mul, operator.imul, torch.ops.quantized.mul)

    @skipIfNoFBGEMM
    def test_quantized_add_relu(self):
        self._test_quantized_binary_op_relu_impl(
            operator.add, operator.iadd, torch.ops.quantized.add_relu)

    @skipIfNoFBGEMM
    def test_quantized_mul_relu(self):
        self._test_quantized_binary_op_relu_impl(
            operator.mul, operator.imul, torch.ops.quantized.mul_relu)

    @skipIfNoFBGEMM
    def test_quantized_cat(self):
        """ quantization of the output of cat will be depend on the
        input of cat. we only quantize the output of cat when its inputs are quantized.
        """
        class QuantizedCat(torch.nn.Module):
            def __init__(self):
                super(QuantizedCat, self).__init__()
                self.conv1 = torch.nn.Conv2d(2, 2, 2).float()
                self.conv2 = torch.nn.Conv2d(2, 2, 2).float()

            def forward(self, x, y):
                x = self.conv1(x)
                y = self.conv2(y)
                return torch.cat([x, y], 1)

        # TODO: decide whether to quantize in this case
        # class NonQuantizedCat(torch.nn.Module):
        #     def __init__(self):
        #         super(NonQuantizedCat, self).__init__()

        #     def forward(self, x, y):
        #         return torch.cat([x, y], 1)

        data = (torch.randn(1, 2, 5, 5, dtype=torch.float),
                torch.randn(1, 2, 5, 5, dtype=torch.float))
        quantized_node = ns.call_function(torch.ops.quantized.cat)
        for quant_type in self.static_quant_types:
            self.checkGraphModeFxOp(QuantizedCat(), data, quant_type, quantized_node)


    @skipIfNoFBGEMM
    def test_qbatch_norm(self):
        bn_module = {
            # TODO: quantized batchnorm 1d module is missing
            # 1 : torch.nn.BatchNorm1d,
            2 : torch.nn.BatchNorm2d,
            3 : torch.nn.BatchNorm3d,
        }

        class M(torch.nn.Module):
            def __init__(self, dim):
                super(M, self).__init__()
                self.bn = bn_module[dim](3).to(torch.float)

            def forward(self, x):
                return self.bn(x)

        options = itertools.product(self.static_quant_types, [2, 3])
        quantized_nodes = {
            # 1: ns.call_module(nnq.BatchNorm1d),
            2: ns.call_module(nnq.BatchNorm2d),
            3: ns.call_module(nnq.BatchNorm3d),
        }
        for quant_type, dim in options:
            model = self.checkGraphModeFxOp(
                M(dim), self.img_data_dict[dim], quant_type, quantized_nodes[dim])

    @skipIfNoFBGEMM
    def test_qbatch_norm_relu(self):
        bn_module = {2 : torch.nn.BatchNorm2d, 3 : torch.nn.BatchNorm3d}

        class BNRelu(torch.nn.Module):
            def __init__(self, dim, inplace):
                super(BNRelu, self).__init__()
                self.bn = bn_module[dim](3).to(torch.float)
                self.relu = torch.nn.ReLU(inplace=inplace)

            def forward(self, x):
                return self.relu(self.bn(x))

        class BNFuncRelu(torch.nn.Module):
            def __init__(self, dim):
                super(BNFuncRelu, self).__init__()
                self.bn = bn_module[dim](3).to(torch.float)

            def forward(self, x):
                return F.relu(self.bn(x), False)

        class BNFuncInplaceRelu(torch.nn.Module):
            def __init__(self, dim):
                super(BNFuncInplaceRelu, self).__init__()
                self.bn = bn_module[dim](3).to(torch.float)

            def forward(self, x):
                return F.relu(self.bn(x), True)

        options = itertools.product(self.static_quant_types, [2, 3])
        quantized_nodes = {
            2: ns.call_module(nniq.BNReLU2d),
            3: ns.call_module(nniq.BNReLU3d),
        }
        for quant_type, dim in options:
            for instance in [BNRelu(dim, True), BNRelu(dim, False),
                             BNFuncRelu(dim), BNFuncInplaceRelu(dim)]:
                self.checkGraphModeFxOp(
                    instance, self.img_data_dict[dim], quant_type,
                    quantized_nodes[dim])

    def _test_activation_impl(
            self, float_module, float_op, quantized_module, quantized_op):
        ''' Test for activation op(with inplace options), float_op can be
        torch op or functional op
        '''
        class M(torch.nn.Module):
            def __init__(self, is_module, inplace):
                super(M, self).__init__()
                self.is_module = is_module
                self.inplace = inplace
                if self.is_module:
                    self.op = float_module(self.inplace)
                else:
                    self.op = float_op

            def forward(self, input):
                if self.is_module:
                    return self.op(input)
                else:
                    return self.op(input, self.inplace)

        options = itertools.product([True, False], [True, False], self.static_quant_types)
        quantized_nodes = {
            # is_module
            True: ns.call_module(quantized_module),
            False: ns.call_function(quantized_op),
        }

        for is_module, is_inplace, quant_type in options:
            self.checkGraphModeFxOp(
                M(is_module, is_inplace), self.img_data_2d,
                quant_type, quantized_nodes[is_module])

    def test_hardswish(self):
        self._test_activation_impl(nn.Hardswish, F.hardswish, nnq.Hardswish, torch.ops.quantized.hardswish)

    def test_elu(self):
        self._test_activation_impl(nn.ELU, F.elu, nnq.ELU, torch.ops.quantized.elu)

    def _test_norm_impl(
            self, float_module, float_op, op_args, data, quantized_module, quantized_op,
            skip_op_arg_for_functional=False):
        ''' Test for normalization op, float_op can be torch op or functional op,
        op_args is a list of positional argument for the module/op
        '''
        class M(torch.nn.Module):
            def __init__(self, is_module):
                super(M, self).__init__()
                self.is_module = is_module
                if self.is_module:
                    self.op = float_module(*op_args)
                else:
                    self.op = float_op

            def forward(self, input):
                if self.is_module:
                    return self.op(input)
                else:
                    args = [input]
                    if not skip_op_arg_for_functional:
                        args += op_args
                    return self.op(*args)

        options = itertools.product([True, False], self.static_quant_types)
        quantized_nodes = {
            # is_module
            True: ns.call_module(quantized_module),
            False: ns.call_function(quantized_op),
        }

        for is_module, quant_type in options:
            self.checkGraphModeFxOp(
                M(is_module), data, quant_type, quantized_nodes[is_module])

    def test_layer_norm(self):
        data = (torch.rand((1, 2, 5, 5), dtype=torch.float),)
        self._test_norm_impl(
            nn.LayerNorm, F.layer_norm, [[2, 5, 5]], data, nnq.LayerNorm, torch.ops.quantized.layer_norm)

    def test_instance_norm(self):
        data_1d = (torch.rand((1, 4, 5), dtype=torch.float),)
        data_2d = (torch.rand((1, 4, 5, 1), dtype=torch.float),)
        data_3d = (torch.rand((1, 4, 5, 1, 1), dtype=torch.float),)
        data_dict = {1 : data_1d, 2 : data_2d, 3 : data_3d}
        instance_norm_modules = {1 : nn.InstanceNorm1d,
                                 2 : nn.InstanceNorm2d,
                                 3 : nn.InstanceNorm3d}
        quantized_instance_norm_modules = {
            1 : nnq.InstanceNorm1d,
            2 : nnq.InstanceNorm2d,
            3 : nnq.InstanceNorm3d
        }
        for dim in [1, 2, 3]:
            data = data_dict[dim]
            module = instance_norm_modules[dim]
            quantized_module = quantized_instance_norm_modules[dim]
            self._test_norm_impl(
                module, F.instance_norm, [4], data,
                quantized_module, torch.ops.quantized.instance_norm,
                skip_op_arg_for_functional=True)

    @skipIfNoFBGEMM
    def test_clamp(self):
        class M(torch.nn.Module):
            def __init__(self):
                super(M, self).__init__()
                self.conv = torch.nn.Conv2d(2, 2, 2).float()
                self.relu6 = torch.nn.ReLU6()
                self.relu6_ = torch.nn.ReLU6(True)
                self.hardtanh = torch.nn.Hardtanh()
                self.hardtanh_ = torch.nn.Hardtanh(inplace=True)

            def forward(self, x):
                x = self.conv(x)
                x = self.relu6(x)
                self.relu6_(x)
                x = F.relu6(x)
                x = torch.clamp(x, -3, 3)
                x = x.clamp(-2.5, 2.5)
                # x = x.clamp_(-2, 2)  # Enable when quantized `clamp_` is ready
                x = self.hardtanh(x)
                self.hardtanh_(x)
                x = F.hardtanh(x)
                F.hardtanh_(x)
                return x

        data = (torch.rand((1, 2, 5, 5), dtype=torch.float),)
        # list of node that should occur in order
        node_list = [
            ns.call_function(torch.quantize_per_tensor),
            ns.call_module(nnq.Conv2d),
            ns.call_function(F.hardtanh_),
            ns.call_method('dequantize')
        ]
        for quant_type in self.static_quant_types:
            m = self.checkGraphModeFxOp(
                M(), data, quant_type, expected_node_list=node_list)

    @skipIfNoFBGEMM
    def test_general_shape_ops(self):
        """ A test that checks dequantize will be swapped for
        all supported general shape ops like aten::flatten
        without actually checking for execution of these ops
        """
        class M(torch.nn.Module):
            def __init__(self):
                super(M, self).__init__()
                self.maxpool1d = torch.nn.MaxPool1d(kernel_size=3)
                self.maxpool2d = torch.nn.MaxPool2d(kernel_size=3)
                self.maxpool3d = torch.nn.MaxPool3d(kernel_size=3)
                self.dropout = torch.nn.Dropout()
                self.conv1 = torch.nn.Conv2d(3, 3, 3)
                self.conv2 = torch.nn.Conv2d(3, 3, 3)
                self.relu = torch.nn.ReLU()

            def forward(self, x):
                x = self.conv1(x)
                # add_scalar
                x = x + 3
                # mul_scalar
                x = x * 3
                # add_scalar_out
                x += 3
                # mul_scalar_out
                x *= 3
                # add_scalar_relu
                x = x + 3
                x = F.relu(x)
                # add_scalar_relu_out
                x += 3
                x = F.relu(x)
                # mul_scalar_relu
                x = x * 3
                x = F.relu(x)
                # mul_scalar_relu_out
                x *= 3
                x = F.relu(x)
                x = self.maxpool1d(x)
                x = self.maxpool2d(x)
                x = self.maxpool3d(x)
                x = torch.flatten(x)
                x = torch.max(x)
                x = torch.min(x)
                x = x.reshape([-1])
                x = x.resize_(1, 1, x.numel())
                x = x.view(-1)
                # prim::ListConstruct
                xs = [x, x]
                # prim::ListUnpack
                x, y = xs
                # prim::TupleConstruct
                xs = (x, x)
                # prim::TupleUnpack
                x, y = xs
                x = x.transpose(1, 2)
                x = x.contiguous()
                x, y = torch.chunk(x, 2)
                x = F.dropout(x)
                x = self.dropout(x)
                x, _ = torch.sort(x)
                x = x.permute(0, 2, 3, 1)
                x = x.repeat_interleave(3, 1)
                x = torch.repeat_interleave(x, 3, 1)
                x = self.relu(x)
                x = F.relu(x)
                x = F.relu(x, inplace=True)
                x = x.relu()
                x.relu_()
                x = x.squeeze(0)
                x.squeeze_(0)
                x = torch.squeeze(x, 0)
                x = x.unsqueeze(0)
                x.unsqueeze_(0)
                x = torch.unsqueeze(x, 0)
                x = x.detach()
                x.detach_()
                x = x.repeat(4, 2)
                y = []
                y.append(x)
                z = torch.stack(y, 0)
                z = [z, z]
                x, _ = z
                x = self.conv2(x)
                return x

        data = torch.rand(1, 3, 10, 10)
        # This model is not executable since we just put all ops
        # in the same forward
        m = M()
        original = symbolic_trace(m)
        # nothing to fuse so skipping the fuse step
        qconfig_dict = {'': default_qconfig}
        prepared = prepare_fx(original, qconfig_dict)
        # not runnable
        quantized = convert_fx(prepared)

        # This checks that the dequantize from the output of first conv
        # is being propagated to the end, so that we don't insert extra
        # observers and also successfully fused two quantized::conv2d
        # patterns
        # one quantize_per_tensor for input
        # check exact counts of quantize and dequantize
        count_check = {
            ns.call_function(torch.quantize_per_tensor) : 1,
            ns.call_method('dequantize') : 1
        }
        order_check = [
            ns.call_function(torch.quantize_per_tensor),
            ns.call_module(nnq.Conv2d),
            ns.call_module(nnq.Conv2d),
            ns.call_method('dequantize'),
        ]
        self.checkGraphModuleNodes(
            quantized,
            expected_node_occurrence=count_check,
            expected_node_list=order_check)

    @skipIfNoFBGEMM
    def test_general_value_ops(self):
        """ A test that checks correct patterns are produced for
        all supported general value ops like aten::avg_pool2d \
        without actually checking for execution of these ops
        """
        class M(torch.nn.Module):
            def __init__(self):
                super(M, self).__init__()
                self.conv = torch.nn.Conv2d(3, 3, 3)
                self.avg_pool1d = torch.nn.AvgPool1d(3)
                self.avg_pool2d = torch.nn.AvgPool2d(3)
                self.avg_pool3d = torch.nn.AvgPool3d(3)
                self.adaptive_avg_pool1d = torch.nn.AdaptiveAvgPool1d((1))
                self.adaptive_avg_pool2d = torch.nn.AdaptiveAvgPool2d((1, 1))
                self.adaptive_avg_pool3d = torch.nn.AdaptiveAvgPool3d((1, 1, 1))
                self.leaky_relu = torch.nn.LeakyReLU()
                self.hardsigmoid = torch.nn.Hardsigmoid()
                self.sigmoid = torch.nn.Sigmoid()
                self.tanh = torch.nn.Tanh()

            def forward(self, x):
                x = self.conv(x)
                x = self.avg_pool1d(x)
                x = self.avg_pool2d(x)
                x = self.avg_pool3d(x)
                x = self.adaptive_avg_pool1d(x)
                x = self.adaptive_avg_pool2d(x)
                x = self.adaptive_avg_pool3d(x)
                x = F.avg_pool1d(x, 3)
                x = F.avg_pool2d(x, 3)
                x = F.avg_pool3d(x, 3)
                x = F.adaptive_avg_pool1d(x, (1))
                x = F.adaptive_avg_pool2d(x, (1, 1))
                x = F.adaptive_avg_pool3d(x, (1, 1, 1))
                x = torch.mean(x)
                x = torch.mean(x, [2, 3], False)
                x = x.mean()
                x = x.mean([2, 3], True)
                x = F.interpolate(x, 4, mode='nearest')
                x = F.interpolate(x, 4, mode='linear')
                x = self.leaky_relu(x)
                x = F.leaky_relu(x)
                x = F.leaky_relu(x, inplace=True)
                x = x.leaky_relu()
                x.leaky_relu_()
                x = self.hardsigmoid(x)
                x = F.hardsigmoid(x)
                x = F.hardsigmoid(x, inplace=True)
                x = x.hardsigmoid()
                x.hardsigmoid_()
                x = self.sigmoid(x)
                x = torch.sigmoid(x)
                # F.sigmoid is deprecated
                x = x.sigmoid()
                x.sigmoid_()
                x = self.tanh(x)
                # F.tanh is deprecated
                x = torch.tanh(x)
                x = x.tanh()
                x.tanh_()
                x = self.conv(x)
                return x

        # This model is not executable since we just put all ops
        # in the same forward
        m = M()
        original = symbolic_trace(m)
        # nothing to fuse so skipping the fuse step
        qconfig_dict = {'': default_qconfig}
        prepared = prepare_fx(original, qconfig_dict)
        # not runnable
        quantized = convert_fx(prepared)

        # This checks that the dequantize from the output of first conv
        # is being propagated to the end, so that we don't insert extra
        # observers
        # check exact counts of quantize and dequantize
        count_check = {
            ns.call_function(torch.quantize_per_tensor) : 1,
            ns.call_method('dequantize') : 1
        }
        order_check = [
            ns.call_function(torch.quantize_per_tensor),
            ns.call_module(nnq.Conv2d),
            ns.call_module(nnq.Conv2d),
            ns.call_method('dequantize'),
        ]
        self.checkGraphModuleNodes(
            quantized,
            expected_node_occurrence=count_check,
            expected_node_list=order_check)

class TestQuantizeFxModels(QuantizationTestCase):
    def _test_model_impl(
            self, mode, name, model, eager_quantizable_model,
            check_with_eager=True,
            diff_of_quant=None,
            diff_from_eager=None):
        if diff_of_quant is None or diff_from_eager is None:
            diff_of_quant = {}
            diff_from_eager = {}

        if mode not in diff_of_quant or mode not in diff_from_eager:
            diff_of_quant[mode] = {}
            diff_from_eager[mode] = {}

        input_tensor = torch.rand(1, 3, 224, 224)
        input_tensor_inception = torch.rand(1, 3, 299, 299)
        output_value = torch.randint(0, 1, (1,))

        # print('quantizing:', name, ' mode:', mode)
        if name == 'inception_v3':
            input_value = input_tensor_inception
        else:
            input_value = input_tensor

        qconfig = default_qconfig if mode == 'static' else default_qat_qconfig
        qconfig_dict = {'': qconfig}
        graph_module = symbolic_trace(model)
        # print('graph module:', graph_module.src)
        script = torch.jit.script(graph_module)

        # make sure graph module and script module are both runanble
        original_out = graph_module(input_value)
        is_not_tuple_out = not isinstance(original_out, tuple)
        script_out = script(input_value)
        self.assertEqual(
            (original_out - script_out).abs().max(), 0,
            'Reslut of original graph module and script module does not match')

        # set to train just before quantization
        if mode != 'static':
            model.train()

        graph_module = fuse_fx(graph_module)
        prepared = prepare_fx(graph_module, qconfig_dict)

        if mode == 'ddp':
            mp.spawn(run_ddp,
                     args=(world_size, prepared),
                     nprocs=world_size,
                     join=True)
        elif mode == 'qat':
            assert prepared.training, 'prepared must be in training mode for qat'
            optimizer = torch.optim.SGD(prepared.parameters(), lr=0.0001)
            criterion = nn.CrossEntropyLoss()
            train_one_epoch(prepared, criterion, optimizer, [(input_value, output_value)], torch.device('cpu'), 1)
        else:
            for i in range(10):
                prepared(input_value)

        # print('after observation root:', prepared.root)

        qgraph = convert_fx(prepared)
        # print('after quantization root:', qgraph.root)
        # print('after quantization code:', qgraph.src)
        qgraph.eval()
        qgraph_script = torch.jit.script(qgraph)
        # print('quantized and scripted:', qgraph_script.graph)

        qgraph_out = qgraph(input_value)
        qgraph_script = qgraph_script(input_value)

        if is_not_tuple_out:
            diff_of_quant[mode][name] = (original_out - qgraph_out).abs().max()
            assert torch.allclose(qgraph_out, qgraph_script), 'graph, scripted graph'
        else:
            print('tuple output')

        if eager_quantizable_model is not None:
            # comparing to eager mode quantization
            qeager = eager_quantizable_model
            ref_out = qeager(input_value)
            qeager.qconfig = qconfig
            if mode == 'static':
                qeager.fuse_model()
                prepare(qeager, inplace=True)
            else:
                qeager.train()
                qeager.fuse_model()
                prepare_qat(qeager, inplace=True)

            # calibration
            if mode == 'ddp':
                mp.spawn(run_ddp,
                         args=(world_size, qeager),
                         nprocs=world_size,
                         join=True)
            elif mode == 'qat':
                assert qeager.training, 'qeager should be in training mode for qat'
                optimizer = torch.optim.SGD(qeager.parameters(), lr=0.0001)
                train_one_epoch(qeager, criterion, optimizer, [(input_value, output_value)], torch.device('cpu'), 1)
            else:
                for i in range(10):
                    qeager(input_value)

            # print('ref after observation:', qeager)

            convert(qeager, inplace=True)
            qeager.eval()

            # print('ref after quantization:', qeager)
            qeager_out = qeager(input_value)
            qeager_script = torch.jit.script(qeager)
            qscript_out = qeager_script(input_value)
            if is_not_tuple_out:
                diff_from_eager[mode][name] = (qeager_out - qgraph_out).abs().max()
                if check_with_eager:
                    self.assertEqual(diff_from_eager[mode][name], 0,
                                     'Result of graph mode quantization and ' +
                                     'eager mode quantization on model: ' + name +
                                     ' should match. Mode: ' + mode +
                                     ' diff:' + str(diff_from_eager[mode][name]))

    @skip_if_no_torchvision
    @skipIfNoFBGEMM
    @unittest.skip("skip for now since tbb failed")
    def test_torchvision(self):
        from torchvision import models
        from torchvision.models import quantization as quantized_models

        def get_available_classification_models(models):
            return [k for k, v in models.__dict__.items() if callable(v) and k[0].lower() == k[0] and k[0] != "_"]

        model_list = get_available_classification_models(models)
        quantized_model_list = get_available_classification_models(quantized_models)

        no_pretrained_model = set(['shufflenet_v2_x0_5', 'shufflenet_v2_x1_5', 'shufflenet_v2_x2_0'])
        quantized_model_list = set(quantized_model_list) - no_pretrained_model
        # test eager and graph consistency
        model_list = quantized_model_list
        # slice need to be fixed in symbolic tracing(https://github.com/pytorch/pytorch/issues/43511)
        model_list = set(model_list) - {'googlenet', 'inception_v3'}
        # getattr should not be used as node name(https://github.com/pytorch/pytorch/issues/43522)
        model_list -= {'shufflenet_v2_x1_0', 'mobilenet_v2'}

        # mobilenet: dropout error RuntimeError: "bernoulli_scalar_cpu_" not implemented for 'QUInt8'
        # incpetion_v3: looks like there is some problem with AuxLogits
        quantized_not_working = [('qat', 'mobilenet_v2'),
                                 ('qat', 'inception_v3'),
                                 ('static', 'inception_v3')]

        fx_eager_not_matching = ['googlenet',  # because _transform_input is not quantized in eager
                                 'mobilenet_v2']  # because relu6 is replaced as relu in mobilenetv2

        diff_of_quant = {}
        diff_from_eager = {}
        modes = ['static', 'qat']
        options = itertools.product(modes, model_list)
        for mode, name in options:
            pretrained = name in quantized_model_list  # load pretrained model to compare with quantized model
            if name in quantized_model_list:
                if (mode, name) in quantized_not_working:
                    eager_quantizable_model = None
                else:
                    eager_quantizable_model = quantized_models.__dict__[name](pretrained=True, quantize=False).eval().float()
            # compare with eager mode quantized model when it is available
            pretrained = eager_quantizable_model is not None
            model = models.__dict__[name](pretrained=pretrained).eval().float()
            check_with_eager = name not in fx_eager_not_matching
            self._test_model_impl(
                mode, name, model, eager_quantizable_model,
                check_with_eager,
                diff_of_quant, diff_from_eager)

        def print_diffs(diffs):
            for mode, diffs_for_mode in diffs.items():
                print('mode:', mode)
                for name, diff in diffs_for_mode.items():
                    print(name, ':', diff)

        # print('differences between float and quantized')
        # print_diffs(diff_of_quant)
        # print('----------------------')
        # print('differences between graph mode and eager mode')
        # print_diffs(diff_from_eager)
        # print('----------------------')

    @skip_if_no_torchvision
    @skip_if_not_multigpu
    @skipIfNoFBGEMM
    @unittest.skip('TODO: not working yet due to https://github.com/pytorch/pytorch/issues/43513')
    def test_resnet18_ddp(self):
        from torchvision import models
        from torchvision.models import quantization as quantized_models
        eager_quantizable_model = quantized_models.__dict__[name](pretrained=True, quantize=False).eval().float()
        model = models.__dict__[name](pretrained=True).eval().float()
        self._test_model_impl(
            'ddp', 'resnet18', model, eager_quantizable_model)<|MERGE_RESOLUTION|>--- conflicted
+++ resolved
@@ -407,7 +407,6 @@
         FileCheck().check_count('FakeQuantize = prim::GetAttr[name="', 4, exactly=True) \
                    .run(scripted.graph)
 
-<<<<<<< HEAD
         # disable fake_quant and observer
         for epoch in range(3):
             if epoch == 1:
@@ -428,9 +427,7 @@
             if any(x in key for x in matches):
                 self.assertEqual(v, torch.tensor([1], dtype=torch.uint8))
 
-=======
-    @skipIfNoFBGEMM
->>>>>>> 650bd6de
+    @skipIfNoFBGEMM
     def test_save_observer_state_dict(self):
         class TwoLayerLinear(nn.Module):
             def __init__(self):
