# Table of Contents

<!-- toc -->

- [Contributing to PyTorch](#contributing-to-pytorch)
- [Developing PyTorch](#developing-pytorch)
  - [Tips and Debugging](#tips-and-debugging)
- [Nightly Checkout & Pull](#nightly-checkout--pull)
- [Codebase structure](#codebase-structure)
- [Unit testing](#unit-testing)
  - [Python Unit Testing](#python-unit-testing)
  - [Better local unit tests with `pytest`](#better-local-unit-tests-with-pytest)
  - [Local linting](#local-linting)
  - [Running `mypy`](#running-mypy)
  - [C++ Unit Testing](#c-unit-testing)
- [Writing documentation](#writing-documentation)
  - [Building documentation](#building-documentation)
    - [Tips](#tips)
    - [Building C++ Documentation](#building-c-documentation)
  - [Previewing changes](#previewing-changes)
    - [Submitting changes for review](#submitting-changes-for-review)
  - [Adding documentation tests](#adding-documentation-tests)
- [Profiling with `py-spy`](#profiling-with-py-spy)
- [Managing multiple build trees](#managing-multiple-build-trees)
- [C++ development tips](#c-development-tips)
  - [Build only what you need](#build-only-what-you-need)
  - [Code completion and IDE support](#code-completion-and-ide-support)
  - [Make no-op build fast](#make-no-op-build-fast)
    - [Use Ninja](#use-ninja)
    - [Use CCache](#use-ccache)
    - [Use a faster linker](#use-a-faster-linker)
  - [C++ frontend development tips](#c-frontend-development-tips)
  - [GDB integration](#gdb-integration)
- [CUDA development tips](#cuda-development-tips)
- [Windows development tips](#windows-development-tips)
  - [Known MSVC (and MSVC with NVCC) bugs](#known-msvc-and-msvc-with-nvcc-bugs)
  - [Building on legacy code and CUDA](#building-on-legacy-code-and-cuda)
- [Running clang-tidy](#running-clang-tidy)
- [Pre-commit tidy/linting hook](#pre-commit-tidylinting-hook)
- [Building PyTorch with ASAN](#building-pytorch-with-asan)
  - [Getting `ccache` to work](#getting-ccache-to-work)
  - [Why this stuff with `LD_PRELOAD` and `LIBASAN_RT`?](#why-this-stuff-with-ld_preload-and-libasan_rt)
  - [Why LD_PRELOAD in the build function?](#why-ld_preload-in-the-build-function)
  - [Why no leak detection?](#why-no-leak-detection)
- [Caffe2 notes](#caffe2-notes)
- [CI failure tips](#ci-failure-tips)
  - [Which commit is used in CI?](#which-commit-is-used-in-ci)

<!-- tocstop -->

## Contributing to PyTorch

Thank you for your interest in contributing to PyTorch! Before you begin writing code, it is important
that you share your intention to contribute with the team, based on the type of contribution:

1. You want to propose a new feature and implement it.
    - Post about your intended feature in an [issue](https://github.com/pytorch/pytorch/issues),
    and we shall discuss the design and implementation. Once we agree that the plan looks good,
    go ahead and implement it.
2. You want to implement a feature or bug-fix for an outstanding issue.
    - Search for your issue in the [PyTorch issue list](https://github.com/pytorch/pytorch/issues).
    - Pick an issue and comment that you'd like to work on the feature or bug-fix.
    - If you need more context on a particular issue, please ask and we shall provide.

Once you implement and test your feature or bug-fix, please submit a Pull Request to
https://github.com/pytorch/pytorch.

This document covers some of the more technical aspects of contributing
to PyTorch.  For more non-technical guidance about how to contribute to
PyTorch, see the [Contributing Guide](docs/source/community/contribution_guide.rst).

## Developing PyTorch

A full set of instructions on installing PyTorch from source is here:
https://github.com/pytorch/pytorch#from-source

To develop PyTorch on your machine, here are some tips:

1. Uninstall all existing PyTorch installs:
```bash
conda uninstall pytorch
pip uninstall torch
pip uninstall torch # run this command twice
```

2. Clone a copy of PyTorch from source:

```bash
git clone https://github.com/pytorch/pytorch
cd pytorch
```

2.1. If you already have PyTorch from source, update it:

```bash
git pull --rebase
git submodule sync --recursive
git submodule update --init --recursive
```

If you want to have no-op incremental rebuilds (which are fast), see the section below titled "Make no-op build fast."


3. Install PyTorch in `develop` mode:


The change you have to make is to replace

```bash
python setup.py install
```

with

```bash
python setup.py develop
```

This mode will symlink the Python files from the current local source
tree into the Python install.  Hence, if you modify a Python file, you
do not need to reinstall PyTorch again and again.  This is especially
useful if you are only changing Python files.

For example:
- Install local PyTorch in `develop` mode
- modify your Python file `torch/__init__.py` (for example)
- test functionality
- modify your Python file `torch/__init__.py`
- test functionality
- modify your Python file `torch/__init__.py`
- test functionality

You do not need to repeatedly install after modifying Python files (`.py`). However, you would need to reinstall
if you modify Python interface (`.pyi`, `.pyi.in`) or non-Python files (`.cpp`, `.cc`, `.cu`, `.h`, ...).

In case you want to reinstall, make sure that you uninstall PyTorch first by running `pip uninstall torch`
and `python setup.py clean`. Then you can install in `develop` mode again.

### Tips and Debugging
* A prerequisite to installing PyTorch is CMake. We recommend installing it with [Homebrew](https://brew.sh/)
with `brew install cmake` if you are developing on MacOS or Linux system.
* Our `setup.py` requires Python >= 3.6
* If a commit is simple and doesn't affect any code (keep in mind that some docstrings contain code
  that is used in tests), you can add `[skip ci]` (case sensitive) somewhere in your commit message to
  [skip all build / test steps](https://github.blog/changelog/2021-02-08-github-actions-skip-pull-request-and-push-workflows-with-skip-ci/).
  Note that changing the pull request body or title on GitHub itself has no effect.
* If you run into errors when running `python setup.py develop`, here are some debugging steps:
  1. Run `printf '#include <stdio.h>\nint main() { printf("Hello World");}'|clang -x c -; ./a.out` to make sure
  your CMake works and can compile this simple Hello World program without errors.
  2. Nuke your `build` directory. The `setup.py` script compiles binaries into the `build` folder and caches many
  details along the way, which saves time the next time you build. If you're running into issues, you can always
  `rm -rf build` from the toplevel `pytorch` directory and start over.
  3. If you have made edits to the PyTorch repo, commit any change you'd like to keep and clean the repo with the
  following commands (note that clean _really_ removes all untracked files and changes.):
  ```bash
  git submodule deinit -f .
  git clean -xdf
  python setup.py clean
  git submodule update --init --recursive # very important to sync the submodules
  python setup.py develop                 # then try running the command again
  ```
  4. The main step within `python setup.py develop` is running `make` from the `build` directory. If you want to
  experiment with some environment variables, you can pass them into the command:
  ```bash
  ENV_KEY1=ENV_VAL1[, ENV_KEY2=ENV_VAL2]* python setup.py develop
  ```
* If you run into issue running `git submodule update --init --recursive`. Please try the following:
  - If you encountered error such as
    ```
    error: Submodule 'third_party/pybind11' could not be updated
    ```
    check whether your Git local or global config file contains any `submodule.*` settings. If yes, remove them and try again.
    (please reference [this doc](https://git-scm.com/docs/git-config#Documentation/git-config.txt-submoduleltnamegturl) for more info).

  - If you encountered error such as
    ```
    fatal: unable to access 'https://github.com/pybind11/pybind11.git': could not load PEM client certificate ...
    ```
    this is likely that you are using HTTP proxying and the certificate expired. To check if the certificate is valid, run
    `git config --global --list` and search for config like `http.proxysslcert=<cert_file>`. Then check certificate valid date by running
    ```
    openssl x509 -noout -in <cert_file> -dates
    ```

  - If you encountered error that some third_party modules are not checkout correctly, such as
    ```
    Could not find .../pytorch/third_party/pybind11/CMakeLists.txt
    ```
    remove any `submodule.*` settings in your local git config (`.git/config` of your pytorch repo) and try again.

## Nightly Checkout & Pull

The `tools/nightly.py` script is provided to ease pure Python development of
PyTorch. This uses `conda` and `git` to check out the nightly development
version of PyTorch and installs pre-built binaries into the current repository.
This is like a development or editable install, but without needing the ability
to compile any C++ code.

You can use this script to check out a new nightly branch with the following:

```bash
./tools/nightly.py checkout -b my-nightly-branch
conda activate pytorch-deps
```

Or if you would like to re-use an existing conda environment, you can pass in
the regular environment parameters (`--name` or `--prefix`):

```bash
./tools/nightly.py checkout -b my-nightly-branch -n my-env
conda activate my-env
```

You can also use this tool to pull the nightly commits into the current branch:

```bash
./tools/nightly.py pull -n my-env
conda activate my-env
```

Pulling will reinstall the PyTorch dependencies as well as the nightly binaries
into the repo directory.

## Codebase structure

* [c10](c10) - Core library files that work everywhere, both server
  and mobile. We are slowly moving pieces from [ATen/core](aten/src/ATen/core)
  here. This library is intended only to contain essential functionality,
  and appropriate to use in settings where binary size matters. (But
  you'll have a lot of missing functionality if you try to use it
  directly.)
* [aten](aten) - C++ tensor library for PyTorch (no autograd support)
  * [src](aten/src) - [README](aten/src/README.md)
    * [TH](aten/src/TH)
      [THC](aten/src/THC)
      [THCUNN](aten/src/THCUNN) - Legacy library code from the original
      Torch. Try not to add things here; we're slowly porting these to
      [native](aten/src/ATen/native).
      * generic - Contains actual implementations of operators,
        parametrized over `scalar_t`. Files here get compiled N times
        per supported scalar type in PyTorch.
    * [ATen](aten/src/ATen)
      * [core](aten/src/ATen/core) - Core functionality of ATen. This
        is migrating to top-level c10 folder.
      * [native](aten/src/ATen/native) - Modern implementations of
        operators. If you want to write a new operator, here is where
        it should go. Most CPU operators go in the top level directory,
        except for operators which need to be compiled specially; see
        cpu below.
        * [cpu](aten/src/ATen/native/cpu) - Not actually CPU
          implementations of operators, but specifically implementations
          which are compiled with processor-specific instructions, like
          AVX. See the [README](aten/src/ATen/native/cpu/README.md) for more
          details.
        * [cuda](aten/src/ATen/native/cuda) - CUDA implementations of
          operators.
        * [sparse](aten/src/ATen/native/sparse) - CPU and CUDA
          implementations of COO sparse tensor operations
        * [mkl](aten/src/ATen/native/mkl) [mkldnn](aten/src/ATen/native/mkldnn)
          [miopen](aten/src/ATen/native/miopen) [cudnn](aten/src/ATen/native/cudnn)
          - implementations of operators which simply bind to some
            backend library.
        * [quantized](aten/src/ATen/native/quantized/) - Quantized tensor (i.e. QTensor) operation implementations. [README](aten/src/ATen/native/quantized/README.md) contains details including how to implement native quantized operations.
* [torch](torch) - The actual PyTorch library. Everything that is not
  in [csrc](torch/csrc) is a Python module, following the PyTorch Python
  frontend module structure.
  * [csrc](torch/csrc) - C++ files composing the PyTorch library. Files
    in this directory tree are a mix of Python binding code, and C++
    heavy lifting. Consult `setup.py` for the canonical list of Python
    binding files; conventionally, they are often prefixed with
    `python_`. [README](torch/csrc/README.md)
    * [jit](torch/csrc/jit) - Compiler and frontend for TorchScript JIT
      frontend. [README](torch/csrc/jit/README.md)
    * [autograd](torch/csrc/autograd) - Implementation of reverse-mode automatic differentiation. [README](torch/csrc/autograd/README.md)
    * [api](torch/csrc/api) - The PyTorch C++ frontend.
    * [distributed](torch/csrc/distributed) - Distributed training
      support for PyTorch.
* [tools](tools) - Code generation scripts for the PyTorch library.
  See [README](tools/README.md) of this directory for more details.
* [test](test) - Python unit tests for PyTorch Python frontend.
  * [test_torch.py](test/test_torch.py) - Basic tests for PyTorch
    functionality.
  * [test_autograd.py](test/test_autograd.py) - Tests for non-NN
    automatic differentiation support.
  * [test_nn.py](test/test_nn.py) - Tests for NN operators and
    their automatic differentiation.
  * [test_jit.py](test/test_jit.py) - Tests for the JIT compiler
    and TorchScript.
  * ...
  * [cpp](test/cpp) - C++ unit tests for PyTorch C++ frontend.
    * [api](test/cpp/api) - [README](test/cpp/api/README.md)
    * [jit](test/cpp/jit) - [README](test/cpp/jit/README.md)
    * [tensorexpr](test/cpp/tensorexpr) - [README](test/cpp/tensorexpr/README.md)
  * [expect](test/expect) - Automatically generated "expect" files
    which are used to compare against expected output.
  * [onnx](test/onnx) - Tests for ONNX export functionality,
    using both PyTorch and Caffe2.
* [caffe2](caffe2) - The Caffe2 library.
  * [core](caffe2/core) - Core files of Caffe2, e.g., tensor, workspace,
    blobs, etc.
  * [operators](caffe2/operators) - Operators of Caffe2.
  * [python](caffe2/python) - Python bindings to Caffe2.
  * ...
* [.circleci](.circleci) - CircleCI configuration management. [README](.circleci/README.md)

## Unit testing

### Python Unit Testing

All PyTorch test suites are located in the `test` folder and start with
`test_`. Run the entire test
suite with

```bash
python test/run_test.py
```

or run individual test suites using the command `python test/FILENAME.py`,
where `FILENAME` represents the file containing the test suite you wish
to run.

For example, to run all the TorchScript JIT tests (located at
`test/test_jit.py`), you would run:

```bash
python test/test_jit.py
```
<<<<<<< HEAD

You can narrow down what you're testing even further by specifying the
name of an individual test with `TESTCLASSNAME.TESTNAME`. Here,
`TESTNAME` is the name of the test you want to run, and `TESTCLASSNAME`
is the name of the class in which it is defined.

Going off the above example, let's say you want to run
`test_Sequential`, which is defined as part of the `TestJit` class
in `test/test_jit.py`. Your command would be:

```bash
python test/test_jit.py TestJit.test_Sequential
```

The `hypothesis` library must be installed to run the tests. `mypy` is
an optional dependency, and `pytest` may help run tests more selectively.
All these packages can be installed with `conda` or `pip`.

### Better local unit tests with `pytest`
We don't officially support `pytest`, but it works well with our
`unittest` tests and offers a number of useful features for local
developing. Install it via `pip install pytest`.

=======

You can narrow down what you're testing even further by specifying the
name of an individual test with `TESTCLASSNAME.TESTNAME`. Here,
`TESTNAME` is the name of the test you want to run, and `TESTCLASSNAME`
is the name of the class in which it is defined.

Going off the above example, let's say you want to run
`test_Sequential`, which is defined as part of the `TestJit` class
in `test/test_jit.py`. Your command would be:

```bash
python test/test_jit.py TestJit.test_Sequential
```

The `hypothesis` library must be installed to run the tests. `mypy` is
an optional dependency, and `pytest` may help run tests more selectively.
All these packages can be installed with `conda` or `pip`.

### Better local unit tests with `pytest`
We don't officially support `pytest`, but it works well with our
`unittest` tests and offers a number of useful features for local
developing. Install it via `pip install pytest`.

>>>>>>> 98fcdb80
If you want to just run tests that contain a specific substring, you can
use the `-k` flag:

```bash
pytest test/test_nn.py -k Loss -v
```

The above is an example of testing a change to all Loss functions: this
command runs tests such as `TestNN.test_BCELoss` and
`TestNN.test_MSELoss` and can be useful to save keystrokes.


### Local linting

You can run the same linting steps that are used in CI locally via `make`:

```bash
<<<<<<< HEAD
make lint -j 6  # run lint (using 6 parallel jobs)
=======
# Lint all files
make lint -j 6  # run lint (using 6 parallel jobs)

# Lint only the files you have changed
make quicklint -j 6
>>>>>>> 98fcdb80
```

These jobs may require extra dependencies that aren't dependencies of PyTorch
itself, so you can install them via this command, which you should only have to
run once:

```bash
make setup_lint
```

To run a specific linting step, use one of these targets or see the
[`Makefile`](Makefile) for a complete list of options.

```bash
# Check for tabs, trailing newlines, etc.
make quick_checks

make flake8

make mypy

make cmakelint
```

### Running `mypy`

`mypy` is an optional static type checker for Python. We have multiple `mypy`
configs for the PyTorch codebase, so you can run them all using this command:

```bash
make mypy
```

See [Guide for adding type annotations to
PyTorch](https://github.com/pytorch/pytorch/wiki/Guide-for-adding-type-annotations-to-PyTorch)
for more information on how to set up `mypy` and tackle type annotation
tasks.

### C++ Unit Testing

PyTorch offers a series of tests located in the `test/cpp` folder.
These tests are written in C++ and use the Google Test testing framework.
After compiling PyTorch from source, the test runner binaries will be
written to the `build/bin` folder. The command to run one of these tests
is `./build/bin/FILENAME --gtest_filter=TESTSUITE.TESTNAME`, where
`TESTNAME` is the name of the test you'd like to run and `TESTSUITE` is
the suite that test is defined in.

For example, if you wanted to run the test ` MayContainAlias`, which
is part of the test suite `ContainerAliasingTest` in the file
`test/cpp/jit/test_alias_analysis.cpp`, the command would be:

```bash
./build/bin/test_jit --gtest_filter=ContainerAliasingTest.UnionAliasing
```

## Writing documentation

PyTorch uses [Google style](http://sphinxcontrib-napoleon.readthedocs.io/en/latest/example_google.html)
for formatting docstrings. Length of line inside docstrings block must be limited to 80 characters to
fit into Jupyter documentation popups.

### Building documentation

To build the documentation:

1. Build and install PyTorch

2. Install the prerequisites

```bash
cd docs
pip install -r requirements.txt
# `katex` must also be available in your PATH.
# You can either install katex globally if you have properly configured npm:
# npm install -g katex
# Or if you prefer an uncontaminated global executable environment or do not want to go through the node configuration:
# npm install katex && export PATH="$PATH:$(pwd)/node_modules/.bin"
```

> Note that if you are a Facebook employee using a devserver, yarn may be more convenient to install katex:

```
yarn global add katex
```

3. Generate the documentation HTML files. The generated files will be in `docs/build/html`.

```bash
cd docs
make html
```

#### Tips

The `.rst` source files live in [docs/source](docs/source). Some of the `.rst`
files pull in docstrings from PyTorch Python code (for example, via
the `autofunction` or `autoclass` directives). To vastly shorten doc build times,
it is helpful to remove the files you are not working on, only keeping the base
`index.rst` file and the files you are editing. The Sphinx build will produce
missing file warnings but will still complete. For example, to work on `jit.rst`:

```bash
cd docs/source
ls | grep rst | grep -v index | grep -v jit | xargs rm

# Make your changes, build the docs, etc.

# Don't commit the deletions!
git add index.rst jit.rst
...
```

#### Building C++ Documentation
For C++ documentation (https://pytorch.org/cppdocs), we use
[Doxygen](http://www.doxygen.nl/) and then convert it to
[Sphinx](http://www.sphinx-doc.org/) via
[Breathe](https://github.com/michaeljones/breathe) and
[Exhale](https://github.com/svenevs/exhale). Check the [Doxygen
reference](http://www.stack.nl/~dimitri/doxygen/manual/index.html) for more
information on the documentation syntax.

We run Doxygen in CI (Travis) to verify that you do not use invalid Doxygen
commands. To run this check locally, run `./check-doxygen.sh` from inside
`docs/cpp/source`.

To build the documentation, follow the same steps as above, but run them from
`docs/cpp` instead of `docs`.

### Previewing changes

To view HTML files locally, you can open the files in your web browser. For example,
navigate to `file:///your_pytorch_folder/docs/build/html/index.html` in a web
browser.

If you are developing on a remote machine, you can set up an SSH tunnel so that
you can access the HTTP server on the remote machine from your local machine. To map
remote port 8000 to local port 8000, use either of the following commands.

```bash
# For SSH
ssh my_machine -L 8000:my_machine:8000

# For Eternal Terminal
et my_machine -t="8000:8000"
```

Then navigate to `localhost:8000` in your web browser.

**Tip:**
You can start a lightweight HTTP server on the remote machine with:

```
python -m http.server 8000 <path_to_html_output>
```

Alternatively, you can run `rsync` on your local machine to copy the files from
your remote machine:
```bash
mkdir -p build cpp/build
rsync -az me@my_machine:/path/to/pytorch/docs/build/html build
rsync -az me@my_machine:/path/to/pytorch/docs/cpp/build/html cpp/build
```

#### Submitting changes for review

It is helpful when submitting a PR that changes the docs to provide a rendered
version of the result. If your change is small, you can add a screenshot of the
changed docs to your PR.

If your change to the docs is large and affects multiple pages, you can host
the docs yourself with the following steps, then add a link to the output in your
PR. These instructions use GitHub pages to host the docs
you have built. To do so, follow [these steps](https://guides.github.com/features/pages/)
to make a repo to host your changed documentation.

GitHub pages expects to be hosting a Jekyll generated website which does not work
well with the static resource paths used in the PyTorch documentation. To get around
this, you must add an empty file called `.nojekyll` to your repo.

```bash
cd your_github_pages_repo
touch .nojekyll
git add .
git commit
git push
```

Then, copy built documentation and push the changes:

```bash
cd your_github_pages_repo
cp -r ~/my_pytorch_path/docs/build/html/* .
git add .
git commit
git push
```

Then you should be able to see the changes at your_github_username.github.com/your_github_pages_repo.


### Adding documentation tests

It is easy for code snippets in docstrings and `.rst` files to get out of date. The docs
build includes the [Sphinx Doctest Extension](https://www.sphinx-doc.org/en/master/usage/extensions/doctest.html),
which can run code in documentation as a unit test. To use the extension, use
the `.. testcode::` directive in your `.rst` and docstrings.

To manually run these tests, follow steps 1 and 2 above, then run:

```bash
cd docs
make doctest
```

## Profiling with `py-spy`

Evaluating the performance impact of code changes in PyTorch can be complicated,
particularly if code changes happen in compiled code. One simple way to profile
both Python and C++ code in PyTorch is to use
[`py-spy`](https://github.com/benfred/py-spy), a sampling profiler for Python
that has the ability to profile native code and Python code in the same session.

`py-spy` can be installed via `pip`:

```bash
$ pip install py-spy
```

To use `py-spy`, first write a Python test script that exercises the
functionality you would like to profile. For example, this script profiles
`torch.add`:

```python
import torch

t1 = torch.tensor([[1, 1], [1, 1.]])
t2 = torch.tensor([[0, 0], [0, 0.]])

for _ in range(1000000):
    torch.add(t1, t2)
```

Since the `torch.add` operation happens in microseconds, we repeat it a large
number of times to get good statistics. The most straightforward way to use
`py-spy` with such a script is to generate a [flame
graph](http://www.brendangregg.com/flamegraphs.html):

```bash
$ py-spy record -o profile.svg --native -- python test_tensor_tensor_add.py
```

This will output a file named `profile.svg` containing a flame graph you can
view in a web browser or SVG viewer. Individual stack frame entries in the graph
can be selected interactively with your mouse to zoom in on a particular part of
the program execution timeline. The `--native` command-line option tells
`py-spy` to record stack frame entries for PyTorch C++ code. To get line numbers
for C++ code it may be necessary to compile PyTorch in debug mode by prepending
your `setup.py develop` call to compile PyTorch with `DEBUG=1`. Depending on
your operating system it may also be necessary to run `py-spy` with root
privileges.

`py-spy` can also work in an `htop`-like "live profiling" mode and can be
tweaked to adjust the stack sampling rate, see the `py-spy` readme for more
details.

## Managing multiple build trees

One downside to using `python setup.py develop` is that your development
version of PyTorch will be installed globally on your account (e.g., if
you run `import torch` anywhere else, the development version will be
used.

If you want to manage multiple builds of PyTorch, you can make use of
[conda environments](https://conda.io/docs/using/envs.html) to maintain
separate Python package environments, each of which can be tied to a
specific build of PyTorch. To set one up:

```bash
conda create -n pytorch-myfeature
source activate pytorch-myfeature
# if you run python now, torch will NOT be installed
python setup.py develop
```

## C++ development tips

If you are working on the C++ code, there are a few important things that you
will want to keep in mind:

1. How to rebuild only the code you are working on.
2. How to make rebuilds in the absence of changes go faster.

### Build only what you need

`python setup.py build` will build everything by default, but sometimes you are
only interested in a specific component.

- Working on a test binary? Run `(cd build && ninja bin/test_binary_name)` to
  rebuild only that test binary (without rerunning cmake). (Replace `ninja` with
  `make` if you don't have ninja installed).
- Don't need Caffe2?  Pass `BUILD_CAFFE2=0` to disable Caffe2 build.

On the initial build, you can also speed things up with the environment
variables `DEBUG`, `USE_DISTRIBUTED`, `USE_MKLDNN`, `USE_CUDA`, `BUILD_TEST`, `USE_FBGEMM`, `USE_NNPACK` and `USE_QNNPACK`.

- `DEBUG=1` will enable debug builds (-g -O0)
- `REL_WITH_DEB_INFO=1` will enable debug symbols with optimizations (-g -O3)
- `USE_DISTRIBUTED=0` will disable distributed (c10d, gloo, mpi, etc.) build.
- `USE_MKLDNN=0` will disable using MKL-DNN.
- `USE_CUDA=0` will disable compiling CUDA (in case you are developing on something not CUDA related), to save compile time.
- `BUILD_TEST=0` will disable building C++ test binaries.
- `USE_FBGEMM=0` will disable using FBGEMM (quantized 8-bit server operators).
- `USE_NNPACK=0` will disable compiling with NNPACK.
- `USE_QNNPACK=0` will disable QNNPACK build (quantized 8-bit operators).
- `USE_XNNPACK=0` will disable compiling with XNNPACK.

For example:
```bash
DEBUG=1 USE_DISTRIBUTED=0 USE_MKLDNN=0 USE_CUDA=0 BUILD_TEST=0 USE_FBGEMM=0 USE_NNPACK=0 USE_QNNPACK=0 USE_XNNPACK=0 python setup.py develop
```

For subsequent builds (i.e., when `build/CMakeCache.txt` exists), the build
options passed for the first time will persist; please run `ccmake build/`, run
`cmake-gui build/`, or directly edit `build/CMakeCache.txt` to adapt build
options.

### Code completion and IDE support

When using `python setup.py develop`, PyTorch will generate
a `compile_commands.json` file that can be used by many editors
to provide command completion and error highlighting for PyTorch's
C++ code. You need to `pip install ninja` to generate accurate
information for the code in `torch/csrc`. More information at:
- https://sarcasm.github.io/notes/dev/compilation-database.html

### Make no-op build fast

#### Use Ninja

By default, cmake will use its Makefile generator to generate your build
system.  You can get faster builds if you install the ninja build system
with `pip install ninja`.  If PyTorch was already built, you will need
to run `python setup.py clean` once after installing ninja for builds to
succeed.

#### Use CCache

Even when dependencies are tracked with file modification,
there are many situations where files get rebuilt when a previous
compilation was exactly the same.

Using ccache in a situation like this is a real time-saver. The ccache manual
describes [two ways to use ccache](https://ccache.samba.org/manual/latest.html#_run_modes).
In the PyTorch project, currently only the latter method of masquerading as
the compiler via symlinks works for CUDA compilation.

Here are the instructions for installing ccache from source (tested at commit
`3c302a7` of the `ccache` repo):

```bash
#!/bin/bash

if ! ls ~/ccache/bin/ccache
then
    set -ex
    sudo apt-get update
    sudo apt-get install -y cmake
    mkdir -p ~/ccache
    pushd ~/ccache
    rm -rf ccache
    git clone https://github.com/ccache/ccache.git
    mkdir -p ccache/build
    pushd ccache/build
    cmake -DCMAKE_INSTALL_PREFIX=${HOME}/ccache -DENABLE_TESTING=OFF -DZSTD_FROM_INTERNET=ON ..
    make -j$(nproc) install
    popd
    popd

    mkdir -p ~/ccache/lib
    mkdir -p ~/ccache/cuda
    ln -s ~/ccache/bin/ccache ~/ccache/lib/cc
    ln -s ~/ccache/bin/ccache ~/ccache/lib/c++
    ln -s ~/ccache/bin/ccache ~/ccache/lib/gcc
    ln -s ~/ccache/bin/ccache ~/ccache/lib/g++
    ln -s ~/ccache/bin/ccache ~/ccache/cuda/nvcc

    ~/ccache/bin/ccache -M 25Gi
fi

export PATH=~/ccache/lib:$PATH
export CUDA_NVCC_EXECUTABLE=~/ccache/cuda/nvcc
```

Alternatively, `ccache` provided by newer Linux distributions (e.g. Debian/sid)
also works, but the `nvcc` symlink to `ccache` as described above is still required.

Note that the original `nvcc` binary (typically at `/usr/local/cuda/bin`) must
be on your `PATH`, otherwise `ccache` will emit the following error:

    ccache: error: Could not find compiler "nvcc" in PATH

For example, here is how to install/configure `ccache` on Ubuntu:

```bash
# install ccache
sudo apt install ccache

# update symlinks and create/re-create nvcc link
sudo /usr/sbin/update-ccache-symlinks
sudo ln -s /usr/bin/ccache /usr/lib/ccache/nvcc

# config: cache dir is ~/.ccache, conf file ~/.ccache/ccache.conf
# max size of cache
ccache -M 25Gi  # -M 0 for unlimited
# unlimited number of files
ccache -F 0

# deploy (and add to ~/.bashrc for later)
export PATH="/usr/lib/ccache:$PATH"
```

It is also possible to install `ccache` via `conda` by installing it from the
community-maintained `conda-forge` channel. Here is how to set up `ccache` this
way:

```bash
# install ccache
conda install -c conda-forge ccache

# set up ccache compiler symlinks
mkdir ~/ccache
mkdir ~/ccache/lib
mkdir ~/ccache/cuda
ln -s $CONDA_PREFIX/bin/ccache ~/ccache/lib/cc
ln -s $CONDA_PREFIX/bin/ccache ~/ccache/lib/c++
ln -s $CONDA_PREFIX/bin/ccache ~/ccache/lib/gcc
ln -s $CONDA_PREFIX/bin/ccache ~/ccache/lib/g++
ln -s $CONDA_PREFIX/bin/ccache ~/ccache/cuda/nvcc

# update PATH to reflect symlink locations, consider
# adding this to your .bashrc
export PATH=~/ccache/lib:$PATH
export CUDA_NVCC_EXECUTABLE=~/ccache/cuda/nvcc

# increase ccache cache size to 25 GiB
ccache -M 25Gi
```

To check this is working, do two clean builds of pytorch in a row. The second
build should be substantially and noticeably faster than the first build. If this doesn't seem to be the case, check that each of the symlinks above actually link to your installation of `ccache`. For example, if you followed the first option and installed `ccache` from source on a Linux machine, running `readlink -e $(which g++)` should return `~/ccache/bin/ccache`.


#### Use a faster linker
If you are editing a single file and rebuilding in a tight loop, the time spent
linking will dominate. The system linker available in most Linux distributions
(GNU `ld`) is quite slow. Use a faster linker, like [lld](https://lld.llvm.org/).

The easiest way to use `lld` this is download the
[latest LLVM binaries](http://releases.llvm.org/download.html#8.0.0) and run:
```
ln -s /path/to/downloaded/ld.lld /usr/local/bin/ld
```

### C++ frontend development tips

We have very extensive tests in the [test/cpp/api](test/cpp/api) folder. The
tests are a great way to see how certain components are intended to be used.
When compiling PyTorch from source, the test runner binary will be written to
`build/bin/test_api`. The tests use the [GoogleTest](https://github.com/google/googletest/blob/master/googletest)
framework, which you can read up about to learn how to configure the test runner. When
submitting a new feature, we care very much that you write appropriate tests.
Please follow the lead of the other tests to see how to write a new test case.

### GDB integration

If you are debugging pytorch inside GDB, you might be interested in
[pytorch-gdb](tools/gdb/pytorch-gdb.py). This script introduces some
pytorch-specific commands which you can use from the GDB prompt. In
particular, `torch-tensor-repr` prints a human-readable repr of an at::Tensor
object. Example of usage:

```
$ gdb python
GNU gdb (Ubuntu 9.2-0ubuntu1~20.04) 9.2
[...]
(gdb) # insert a breakpoint when we call .neg()
(gdb) break at::native:neg
No source file named at::native.
Make breakpoint pending on future shared library load? (y or [n]) y
Breakpoint 1 (at::native:neg) pending.

(gdb) run
[...]
>>> import torch
>>> t = torch.tensor([1, 2, 3, 4], dtype=torch.float64)
>>> t
tensor([1., 2., 3., 4.], dtype=torch.float64)
>>> t.neg()

Breakpoint 1, at::native::neg (self=...) at [...]/pytorch/aten/src/ATen/native/UnaryOps.cpp:520
520     Tensor neg(const Tensor& self) { return unary_op_impl(self, at::neg_out); }
(gdb) # the default repr of 'self' is not very useful
(gdb) p self
$1 = (const at::Tensor &) @0x7ffff72ed780: {impl_ = {target_ = 0x5555559df6e0}}
(gdb) torch-tensor-repr self
Python-level repr of self:
tensor([1., 2., 3., 4.], dtype=torch.float64)
```

GDB tries to automatically load `pytorch-gdb` thanks to the
[.gdbinit](.gdbinit) at the root of the pytorch repo. Howevever, auto-loadings is disabled by default, because of security reasons:

```
$ gdb
warning: File "/path/to/pytorch/.gdbinit" auto-loading has been declined by your `auto-load safe-path' set to "$debugdir:$datadir/auto-load".
To enable execution of this file add
        add-auto-load-safe-path /path/to/pytorch/.gdbinit
line to your configuration file "/home/YOUR-USERNAME/.gdbinit".
To completely disable this security protection add
        set auto-load safe-path /
line to your configuration file "/home/YOUR-USERNAME/.gdbinit".
For more information about this security protection see the
"Auto-loading safe path" section in the GDB manual.  E.g., run from the shell:
        info "(gdb)Auto-loading safe path"
(gdb)
```

As gdb itself suggests, the best way to enable auto-loading of `pytorch-gdb`
is to add the following line to your `~/.gdbinit` (i.e., the `.gdbinit` file
which is in your home directory, **not** `/path/to/pytorch/.gdbinit`):
```
add-auto-load-safe-path /path/to/pytorch/.gdbinit
```


## CUDA development tips

If you are working on the CUDA code, here are some useful CUDA debugging tips:

1. `CUDA_DEVICE_DEBUG=1` will enable CUDA device function debug symbols (`-g -G`).
    This will be particularly helpful in debugging device code. However, it will
    slow down the build process for about 50% (compared to only `DEBUG=1`), so use wisely.
2. `cuda-gdb` and `cuda-memcheck` are your best CUDA debugging friends. Unlike`gdb`,
   `cuda-gdb` can display actual values in a CUDA tensor (rather than all zeros).
3. CUDA supports a lot of C++11/14 features such as, `std::numeric_limits`, `std::nextafter`,
   `std::tuple` etc. in device code. Many of such features are possible because of the
   [--expt-relaxed-constexpr](https://docs.nvidia.com/cuda/cuda-c-programming-guide/index.html#constexpr-functions)
   nvcc flag. There is a known [issue](https://github.com/ROCm-Developer-Tools/HIP/issues/374)
   that ROCm errors out on device code, which uses such stl functions.
4. A good performance metric for a CUDA kernel is the
   [Effective Memory Bandwidth](https://devblogs.nvidia.com/how-implement-performance-metrics-cuda-cc/).
   It is useful for you to measure this metric whenever you are writing/optimizing a CUDA
   kernel. Following script shows how we can measure the effective bandwidth of CUDA `uniform_`
   kernel.
   ```python
   import torch
   import time
   size = 128*512
   nrep = 100
   nbytes_read_write = 4 # this is number of bytes read + written by a kernel. Change this to fit your kernel.

   for i in range(10):
       a=torch.empty(size).cuda().uniform_()
       torch.cuda.synchronize()
       start = time.time()
       # dry run to alloc
       out = a.uniform_()
       torch.cuda.synchronize()
       start = time.time()
       for i in range(nrep):
         out = a.uniform_()
       torch.cuda.synchronize()
       end = time.time()
       timec = (end-start)/nrep
       print("uniform, size, elements", size, "forward", timec, "bandwidth (GB/s)", size*(nbytes_read_write)*1e-9/timec)
       size *=2
   ```


## Windows development tips

For building from source on Windows, consult
[our documentation](https://pytorch.org/docs/stable/notes/windows.html) on it.

Occasionally, you will write a patch which works on Linux, but fails CI on Windows.
There are a few aspects in which MSVC (the Windows compiler toolchain we use) is stricter
than Linux, which are worth keeping in mind when fixing these problems.

1. Symbols are NOT exported by default on Windows; instead, you have to explicitly
   mark a symbol as exported/imported in a header file with `__declspec(dllexport)` /
   `__declspec(dllimport)`. We have codified this pattern into a set of macros
   which follow the convention `*_API`, e.g., `TORCH_API` inside Caffe2, Aten and Torch.
   (Every separate shared library needs a unique macro name, because symbol visibility
   is on a per shared library basis. See c10/macros/Macros.h for more details.)

   The upshot is if you see an "unresolved external" error in your Windows build, this
   is probably because you forgot to mark a function with `*_API`. However, there is
   one important counterexample to this principle: if you want a *templated* function
   to be instantiated at the call site, do NOT mark it with `*_API` (if you do mark it,
   you'll have to explicitly instantiate all of the specializations used by the call
   sites.)

2. If you link against a library, this does not make its dependencies transitively
   visible. You must explicitly specify a link dependency against every library whose
   symbols you use. (This is different from Linux where in most environments,
   transitive dependencies can be used to fulfill unresolved symbols.)

3. If you have a Windows box (we have a few on EC2 which you can request access to) and
   you want to run the build, the easiest way is to just run `.jenkins/pytorch/win-build.sh`.
   If you need to rebuild, run `REBUILD=1 .jenkins/pytorch/win-build.sh` (this will avoid
   blowing away your Conda environment.)

Even if you don't know anything about MSVC, you can use cmake to build simple programs on
Windows; this can be helpful if you want to learn more about some peculiar linking behavior
by reproducing it on a small example. Here's a simple example cmake file that defines
two dynamic libraries, one linking with the other:

```CMake
project(myproject CXX)
set(CMAKE_CXX_STANDARD 14)
add_library(foo SHARED foo.cpp)
add_library(bar SHARED bar.cpp)
# NB: don't forget to __declspec(dllexport) at least one symbol from foo,
# otherwise foo.lib will not be created.
target_link_libraries(bar PUBLIC foo)
```

You can build it with:

```bash
mkdir build
cd build
cmake ..
cmake --build .
```

### Known MSVC (and MSVC with NVCC) bugs

The PyTorch codebase sometimes likes to use exciting C++ features, and
these exciting features lead to exciting bugs in Windows compilers.
To add insult to injury, the error messages will often not tell you
which line of code actually induced the erroring template instantiation.

We've found the most effective way to debug these problems is to
carefully read over diffs, keeping in mind known bugs in MSVC/NVCC.
Here are a few well known pitfalls and workarounds:

* This is not actually a bug per se, but in general, code generated by MSVC
  is more sensitive to memory errors; you may have written some code
  that does a use-after-free or stack overflows; on Linux the code
  might work, but on Windows your program will crash. ASAN may not
  catch all of these problems: stay vigilant to the possibility that
  your crash is due to a real memory problem.

* (NVCC) `c10::optional` does not work when used from device code. Don't use
  it from kernels. Upstream issue: https://github.com/akrzemi1/Optional/issues/58
  and our local issue #10329.

* `constexpr` generally works less well on MSVC.

  * The idiom `static_assert(f() == f())` to test if `f` is constexpr
    does not work; you'll get "error C2131: expression did not evaluate
    to a constant". Don't use these asserts on Windows.
    (Example: `c10/util/intrusive_ptr.h`)

* (NVCC) Code you access inside a `static_assert` will eagerly be
  evaluated as if it were device code, and so you might get an error
  that the code is "not accessible".

```cpp
class A {
  static A singleton_;
  static constexpr inline A* singleton() {
    return &singleton_;
  }
};
static_assert(std::is_same(A*, decltype(A::singleton()))::value, "hmm");
```

* The compiler will run out of heap space if you attempt to compile files that
  are too large. Splitting such files into separate files helps.
  (Example: `THTensorMath`, `THTensorMoreMath`, `THTensorEvenMoreMath`.)

* MSVC's preprocessor (but not the standard compiler) has a bug
  where it incorrectly tokenizes raw string literals, ending when it sees a `"`.
  This causes preprocessor tokens inside the literal like an`#endif`  to be incorrectly
  treated as preprocessor directives. See https://godbolt.org/z/eVTIJq as an example.

* Either MSVC or the Windows headers have a PURE macro defined and will replace
  any occurrences of the PURE token in code with an empty string. This is why
  we have AliasAnalysisKind::PURE_FUNCTION and not AliasAnalysisKind::PURE.
  The same is likely true for other identifiers that we just didn't try to use yet.

### Building on legacy code and CUDA

CUDA, MSVC, and PyTorch versions are interdependent; please install matching versions from this table:
| CUDA version | Newest supported VS version                             | PyTorch version |
| ------------ | ------------------------------------------------------- | --------------- |
| 9.2          | Visual Studio 2017 Update 5 (15.5) (`_MSC_VER` <= 1912) |  0.4.1 ~ 1.5.1  |
| 10.1         | Visual Studio 2019 (16.X) (`_MSC_VER` < 1930)           |  1.3.0 ~ 1.7.0  |
| 10.2         | Visual Studio 2019 (16.X) (`_MSC_VER` < 1930)           |  1.5.0 ~ 1.7.0  |
| 11.0         | Visual Studio 2019 (16.X) (`_MSC_VER` < 1930)           |      1.7.0      |

Note: There's a [compilation issue](https://github.com/oneapi-src/oneDNN/issues/812) in several Visual Studio 2019 versions since 16.7.1, so please make sure your Visual Studio 2019 version is not in 16.7.1 ~ 16.7.5

## Running clang-tidy

[Clang-Tidy](https://clang.llvm.org/extra/clang-tidy/index.html) is a C++
linter and static analysis tool based on the clang compiler. We run clang-tidy
in our CI to make sure that new C++ code is safe, sane and efficient. See the
[`clang-tidy` job in our GitHub Workflow's
lint.yml file](https://github.com/pytorch/pytorch/blob/master/.github/workflows/lint.yml)
for the simple commands we use for this.

To run clang-tidy locally, follow these steps:

1. Install clang-tidy. First, check if you already have clang-tidy by simply
writing `clang-tidy` in your terminal. If you don't yet have clang-tidy, you
should be able to install it easily with your package manager, e.g. by writing
`apt-get install clang-tidy` on Ubuntu. See https://apt.llvm.org for details on
how to install the latest version. Note that newer versions of clang-tidy will
have more checks than older versions. In our CI, we run clang-tidy-6.0.

2. Use our driver script to run clang-tidy over any changes relative to some
   git revision (you may want to replace `HEAD~1` with `HEAD` to pick up
   uncommitted changes). Changes are picked up based on a `git diff` with the
   given revision:
  ```bash
  python tools/clang_tidy.py -d build -p torch/csrc --diff 'HEAD~1'
  ```

Above, it is assumed you are in the PyTorch root folder. `path/to/build` should
be the path to where you built PyTorch from source, e.g. `build` in the PyTorch
root folder if you used `setup.py build`. You can use `-c <clang-tidy-binary>`
to change the clang-tidy this script uses. Make sure you have PyYaml installed,
which is in PyTorch's `requirements.txt`.

## Pre-commit tidy/linting hook

We use clang-tidy and flake8 (installed with flake8-bugbear,
flake8-comprehensions, flake8-pyi, and others) to perform additional
formatting and semantic checking of code. We provide a pre-commit git hook for
performing these checks, before a commit is created:

  ```bash
  ln -s ../../tools/git-pre-commit .git/hooks/pre-commit
  ```

You'll need to install an appropriately configured flake8; see
[Lint as you type](https://github.com/pytorch/pytorch/wiki/Lint-as-you-type)
for documentation on how to do this.

If you haven't set up the pre-commit hook and have already committed files and
CI reports `flake8` errors, you can run the check locally in your PR branch with:

  ```bash
  flake8 $(git diff --name-only $(git merge-base --fork-point master))
  ```

fix the code so that no errors are reported when you re-run the above check again,
and then commit the fix.

## Building PyTorch with ASAN

[ASAN](https://github.com/google/sanitizers/wiki/AddressSanitizer) is very
useful for debugging memory errors in C++. We run it in CI, but here's how to
get the same thing to run on your local machine.

First, install LLVM 8. The easiest way is to get [prebuilt
binaries](http://releases.llvm.org/download.html#8.0.0) and extract them to
folder (later called `$LLVM_ROOT`).

Then set up the appropriate scripts. You can put this in your `.bashrc`:

```
LLVM_ROOT=<wherever your llvm install is>
PYTORCH_ROOT=<wherever your pytorch checkout is>

LIBASAN_RT="$LLVM_ROOT/lib/clang/8.0.0/lib/linux/libclang_rt.asan-x86_64.so"
build_with_asan()
{
  LD_PRELOAD=${LIBASAN_RT} \
  CC="$LLVM_ROOT/bin/clang" \
  CXX="$LLVM_ROOT/bin/clang++" \
  LDSHARED="clang --shared" \
  LDFLAGS="-stdlib=libstdc++" \
  CFLAGS="-fsanitize=address -fno-sanitize-recover=all -shared-libasan -pthread" \
  CXX_FLAGS="-pthread" \
  USE_CUDA=0 USE_OPENMP=0 BUILD_CAFFE2_OPS=0 USE_DISTRIBUTED=0 DEBUG=1 \
  python setup.py develop
}

run_with_asan()
{
  LD_PRELOAD=${LIBASAN_RT} $@
}

# you can look at build-asan.sh to find the latest options the CI uses
export ASAN_OPTIONS=detect_leaks=0:symbolize=1:strict_init_order=true
export UBSAN_OPTIONS=print_stacktrace=1:suppressions=$PYTORCH_ROOT/ubsan.supp
export ASAN_SYMBOLIZER_PATH=$LLVM_ROOT/bin/llvm-symbolizer
```

Then you can use the scripts like:

```
suo-devfair ~/pytorch ❯ build_with_asan
suo-devfair ~/pytorch ❯ run_with_asan python test/test_jit.py
```

### Getting `ccache` to work

The scripts above specify the `clang` and `clang++` binaries directly, which
bypasses `ccache`. Here's how to get `ccache` to work:

1. Make sure the ccache symlinks for `clang` and `clang++` are set up (see
   CONTRIBUTING.md)
2. Make sure `$LLVM_ROOT/bin` is available on your `$PATH`.
3. Change the `CC` and `CXX` variables in `build_with_asan()` to point
   directly to `clang` and `clang++`.

### Why this stuff with `LD_PRELOAD` and `LIBASAN_RT`?

The “standard” workflow for ASAN assumes you have a standalone binary:

1. Recompile your binary with `-fsanitize=address`.
2. Run the binary, and ASAN will report whatever errors it find.

Unfortunately, PyTorch is a distributed as a shared library that is loaded by
a third-party executable (Python). It’s too much of a hassle to recompile all
of Python every time we want to use ASAN. Luckily, the ASAN folks have a
workaround for cases like this:

1. Recompile your library with `-fsanitize=address -shared-libasan`. The
   extra `-shared-libasan` tells the compiler to ask for the shared ASAN
   runtime library.
2. Use `LD_PRELOAD` to tell the dynamic linker to load the ASAN runtime
   library before anything else.

More information can be found
[here](https://github.com/google/sanitizers/wiki/AddressSanitizerAsDso).

### Why LD_PRELOAD in the build function?

We need `LD_PRELOAD` because there is a cmake check that ensures that a
simple program builds and runs. If we are building with ASAN as a shared
library, we need to `LD_PRELOAD` the runtime library, otherwise there will
dynamic linker errors and the check will fail.

We don’t actually need either of these if we fix the cmake checks.

### Why no leak detection?

Python leaks a lot of memory. Possibly we could configure a suppression file,
but we haven’t gotten around to it.

## Caffe2 notes

In 2018, we merged Caffe2 into the PyTorch source repository. While the
steady state aspiration is that Caffe2 and PyTorch share code freely,
in the meantime there will be some separation.

If you submit a PR to only PyTorch or only Caffe2 code, CI will only
run for the project you edited. The logic for this is implemented
in `.jenkins/pytorch/dirty.sh` and `.jenkins/caffe2/dirty.sh`; you
can look at this to see what path prefixes constitute changes.
This also means if you ADD a new top-level path, or you start
sharing code between projects, you need to modify these files.

There are a few "unusual" directories which, for historical reasons,
are Caffe2/PyTorch specific. Here they are:

- `CMakeLists.txt`, `Makefile`, `binaries`, `cmake`, `conda`, `modules`,
  `scripts` are Caffe2-specific. Don't put PyTorch code in them without
  extra coordination.

- `mypy*`, `requirements.txt`, `setup.py`, `test`, `tools` are
  PyTorch-specific. Don't put Caffe2 code in them without extra
  coordination.

## CI failure tips

Once you submit a PR or push a new commit to a branch that is in
an active PR, CI jobs will be run automatically. Some of these may
fail and you will need to find out why, by looking at the logs.

Fairly often, a CI failure might be unrelated to your changes. In this case, you
can usually ignore the failure. See [the following
subsection](#which-commit-is-used-in-ci) for more details.

Some failures might be related to specific hardware or environment
configurations. In this case, if the job is run by CircleCI, you can
ssh into the job's session to perform manual debugging using the
following steps:

1. In the CircleCI page for the failed job, make sure you are logged in
   and then click the `Rerun` actions dropdown button on the top right.
   Click `Rerun Job with SSH`.

2. When the job reruns, a new step will be added in the `STEPS` tab
   labelled `Set up SSH`. Inside that tab will be an ssh command that
   you can execute in a shell.

3. Once you are connected through ssh, you may need to enter a docker
   container. Run `docker ps` to check if there are any docker
   containers running. Note that your CI job might be in the process
   of initiating a docker container, which means it will not show up
   yet. It is best to wait until the CI job reaches a step where it is
   building pytorch or running pytorch tests. If the job does have a
   docker container, run `docker exec -it IMAGE_ID /bin/bash` to
   connect to it.

4. Now you can find the pytorch working directory, which could be
   `~/workspace` or `~/project`, and run commands locally to debug
   the failure.

For certain Windows failures, it may be useful to have a full [Remote
Desktop](https://docs.microsoft.com/en-us/windows-server/remote/remote-desktop-services/clients/remote-desktop-clients) connection. See detailed instructions [here](https://github.com/pytorch/pytorch/wiki/Debugging-Windows-with-Remote-Desktop-or-CDB-(CLI-windbg)-on-CircleCI)
for how to set that up after rerunning the job.

### Which commit is used in CI?

For CI run on `master`, this repository is checked out for a given `master`
commit, and CI is run on that commit (there isn't really any other choice). For
PRs, however, it's a bit more complicated. Consider this commit graph, where
`master` is at commit `A`, and the branch for PR #42 (just a placeholder) is at
commit `B`:

```
       o---o---B (refs/pull/42/head)
      /         \
     /           C (refs/pull/42/merge)
    /           /
---o---o---o---A (refs/heads/master)
```

There are two possible choices for which commit to use:

1. Checkout commit `B`, the head of the PR (manually committed by the PR
   author).
2. Checkout commit `C`, the hypothetical result of what would happen if the PR
   were merged into `master` (automatically generated by GitHub).

This choice depends on several factors; here is the decision tree as of
2021-03-30:

- For CI jobs on CircleCI:
  - If the name of the job (or one of its ancestors in the workflow DAG)
    contains "xla" or "gcc5", choice **2** is used. This includes the following
    jobs:
    - pytorch_linux_xenial_py3_6_gcc5_4_build
      - pytorch_cpp_doc_build
      - pytorch_doc_test
      - pytorch_linux_backward_compatibility_check_test
      - pytorch_linux_xenial_py3_6_gcc5_4_jit_legacy_test
      - pytorch_linux_xenial_py3_6_gcc5_4_test
      - pytorch_python_doc_build
    - pytorch_xla_linux_bionic_py3_6_clang9_build
      - pytorch_xla_linux_bionic_py3_6_clang9_test
  - Otherwise, choice **1** is used.
- For CI jobs on GitHub Actions:
  - If the PR was created using [`ghstack`](https://github.com/ezyang/ghstack),
    choice **1** is used.
  - Otherwise, choice **2** is used.

This is important to be aware of, because if you see a CI failure on your PR and
choice **2** is being used for that CI job, it is possible that the failure is
nondeterministically caused by a commit that does not exist in the ancestry of
your PR branch. If you happen to have write access to this repo, you can choose
to use `ghstack` to eliminate this nondeterminism for GitHub Actions jobs on
your PRs, but it will still be present for the select CircleCI jobs listed
above.<|MERGE_RESOLUTION|>--- conflicted
+++ resolved
@@ -325,7 +325,6 @@
 ```bash
 python test/test_jit.py
 ```
-<<<<<<< HEAD
 
 You can narrow down what you're testing even further by specifying the
 name of an individual test with `TESTCLASSNAME.TESTNAME`. Here,
@@ -349,31 +348,6 @@
 `unittest` tests and offers a number of useful features for local
 developing. Install it via `pip install pytest`.
 
-=======
-
-You can narrow down what you're testing even further by specifying the
-name of an individual test with `TESTCLASSNAME.TESTNAME`. Here,
-`TESTNAME` is the name of the test you want to run, and `TESTCLASSNAME`
-is the name of the class in which it is defined.
-
-Going off the above example, let's say you want to run
-`test_Sequential`, which is defined as part of the `TestJit` class
-in `test/test_jit.py`. Your command would be:
-
-```bash
-python test/test_jit.py TestJit.test_Sequential
-```
-
-The `hypothesis` library must be installed to run the tests. `mypy` is
-an optional dependency, and `pytest` may help run tests more selectively.
-All these packages can be installed with `conda` or `pip`.
-
-### Better local unit tests with `pytest`
-We don't officially support `pytest`, but it works well with our
-`unittest` tests and offers a number of useful features for local
-developing. Install it via `pip install pytest`.
-
->>>>>>> 98fcdb80
 If you want to just run tests that contain a specific substring, you can
 use the `-k` flag:
 
@@ -391,15 +365,11 @@
 You can run the same linting steps that are used in CI locally via `make`:
 
 ```bash
-<<<<<<< HEAD
-make lint -j 6  # run lint (using 6 parallel jobs)
-=======
 # Lint all files
 make lint -j 6  # run lint (using 6 parallel jobs)
 
 # Lint only the files you have changed
 make quicklint -j 6
->>>>>>> 98fcdb80
 ```
 
 These jobs may require extra dependencies that aren't dependencies of PyTorch
