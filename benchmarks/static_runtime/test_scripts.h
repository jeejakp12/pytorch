--- conflicted
+++ resolved
@@ -347,6 +347,12 @@
 const std::string embedding_bag_max_last_offset = R"JIT(
   def forward(self, a: Tensor, b: Tensor, c: Tensor):
       return torch.embedding_bag(a, b, c, False, 2, False, None, True)
+)JIT";
+
+const auto expand_as_script = R"JIT(
+  def forward(self, input: Tensor, other:Tensor):
+      a = input.expand_as(other)
+      return a.clone()
 )JIT";
 
 const auto sign_tensor = R"JIT(
@@ -761,9 +767,6 @@
       %1254 = quantized::linear(%input, %packed_params, %scale, %zero_point)
       %1249: Tensor = aten::dequantize(%1254)
       return (%1249)
-<<<<<<< HEAD
-)IR";
-=======
 )IR";
 
 const auto fmod_tensor = R"JIT(
@@ -813,5 +816,4 @@
 const auto cumsum_script_dtype = R"JIT(
    def forward(self, a: Tensor, dim: int, dtype: int):
       return torch.cumsum(a, dim, dtype=dtype).clone()
-)JIT";
->>>>>>> 3c15822f
+)JIT";