--- conflicted
+++ resolved
@@ -33,12 +33,9 @@
 namespace torch {
 namespace jit {
 
-<<<<<<< HEAD
-=======
 static constexpr const char* kArchiveNameConstants = "constants";
 static constexpr const char* kArchiveNameBytecode = "bytecode";
 
->>>>>>> 078fadaa
 char const* toString(OpCode op);
 
 namespace {
@@ -70,11 +67,7 @@
 std::pair<IValue, IValue> getFunctionTuple(
     const Module& module,
     const Function& func,
-<<<<<<< HEAD
-    bool save_mobile_debug_info) {
-=======
     BackendDebugHandleManager& debug_handle_manager) {
->>>>>>> 078fadaa
   auto graph = func.graph()->copy();
 
   Inline(*graph);
@@ -202,8 +195,7 @@
   auto codeTable = Table(
       {{"instructions", Tup(instructions)},
        {"operators", Tup(operators)},
-<<<<<<< HEAD
-       {"constants", Tup(constants)},
+       {kArchiveNameConstants, Tup(constants)},
        {"types", Tup(types)},
        {"register_size", register_size}});
 
@@ -242,47 +234,6 @@
   // function tuple
   auto bytecode_vals =
       Tup({func.qualname().qualifiedName(), codeTable, schemaTable});
-=======
-       {kArchiveNameConstants, Tup(constants)},
-       {"types", Tup(types)},
-       {"register_size", register_size}});
->>>>>>> 078fadaa
-
-  // schema
-  const auto& schema = func.getSchema();
-  TORCH_CHECK(
-      schema.overload_name().empty(), // @TODO: is this check correct?
-      "Overloads are not supported in mobile modules.");
-  TORCH_CHECK(
-      !schema.is_vararg(), "Python *args are not supported in mobile modules.");
-  TORCH_CHECK(
-      !schema.is_varret(),
-      "A variable number of return values is not supported in mobile modules.");
-  auto makeArgTuple = [](const std::vector<Argument>& args) {
-    std::vector<IValue> argTables;
-    for (auto&& arg : args) {
-      TORCH_CHECK(
-          !arg.N(),
-          "Arguments with known list lengths are not supported in mobile modules.");
-      TORCH_CHECK(
-          !arg.kwarg_only(),
-          "Keyword-only arguments are not supported in mobile modules.");
-      argTables.emplace_back(Table({
-          {"name", arg.name()},
-          {"type", arg.type()->annotation_str()},
-          {"default_value", arg.default_value()},
-      }));
-    }
-    return Tup(argTables);
-  };
-  auto schemaTable = Table({
-      {"arguments", makeArgTuple(schema.arguments())},
-      {"returns", makeArgTuple(schema.returns())},
-  });
-
-  // function tuple
-  auto bytecode_vals =
-      Tup({func.qualname().qualifiedName(), codeTable, schemaTable});
 
   c10::optional<IValue> debug_info_vals;
   // module debug info
@@ -303,13 +254,8 @@
     const IValue& ivalue,
     std::vector<c10::IValue>& elements,
     std::unordered_set<std::string>& qn_cache,
-<<<<<<< HEAD
-    c10::optional<std::vector<c10::IValue>>& debug_info_elements,
-    bool save_mobile_debug_info) {
-=======
     std::vector<c10::IValue>& debug_info_elements,
     BackendDebugHandleManager& debug_handle_manager) {
->>>>>>> 078fadaa
   if (!ivalue.isObject())
     return;
   auto obj = ivalue.toObject();
@@ -322,19 +268,10 @@
     }
     if (setstate.isGraphFunction()) {
       auto func_tuple =
-<<<<<<< HEAD
-          getFunctionTuple(module, setstate, save_mobile_debug_info);
-      elements.push_back(func_tuple.first);
-      qn_cache.emplace(qn);
-      if (save_mobile_debug_info) {
-        debug_info_elements->push_back(func_tuple.second.value());
-      }
-=======
           getFunctionTuple(module, setstate, debug_handle_manager);
       elements.push_back(func_tuple.first);
       qn_cache.emplace(qn);
       debug_info_elements.push_back(func_tuple.second);
->>>>>>> 078fadaa
     }
   } else {
     for (size_t i = 0, n = type->numAttributes(); i < n; ++i) {
@@ -353,13 +290,8 @@
 void moduleMethodsTuple(
     const Module& module,
     std::vector<c10::IValue>& elements, // note: appended to in-place
-<<<<<<< HEAD
-    c10::optional<std::vector<c10::IValue>>& debug_info_elements,
-    bool save_mobile_debug_info) {
-=======
     std::vector<c10::IValue>& debug_info_elements,
     BackendDebugHandleManager& debug_handle_manager) {
->>>>>>> 078fadaa
   auto methods = module.get_methods();
   std::unordered_set<std::string> qn_cache;
   // top level methods
@@ -367,16 +299,6 @@
     const auto qn = method.function().qualname().qualifiedName();
     if (qn_cache.find(qn) != qn_cache.end()) {
       continue;
-<<<<<<< HEAD
-    }
-    auto func_tuple =
-        getFunctionTuple(module, method.function(), save_mobile_debug_info);
-    elements.push_back(func_tuple.first);
-    qn_cache.emplace(qn);
-    if (save_mobile_debug_info) {
-      debug_info_elements->push_back(func_tuple.second.value());
-=======
->>>>>>> 078fadaa
     }
     auto func_tuple =
         getFunctionTuple(module, method.function(), debug_handle_manager);
@@ -428,12 +350,8 @@
     // so loading the code does not depend on loading the data
     std::vector<IValue> ivalue_constants(
         constant_table_.begin(), constant_table_.end());
-<<<<<<< HEAD
-    writeArchive("constants", c10::ivalue::Tuple::create(ivalue_constants));
-=======
     writeArchive(
         kArchiveNameConstants, c10::ivalue::Tuple::create(ivalue_constants));
->>>>>>> 078fadaa
     if (bytecode_format) {
       writeByteCode(module, save_mobile_debug_info);
       writeMobileMetadata(module, extra_files);
@@ -611,28 +529,11 @@
     }
   }
 
-<<<<<<< HEAD
-  void writeByteCode(const Module& module, bool save_mobile_debug_info) {
-=======
   void writeByteCode(const Module& module, const bool save_mobile_debug_info) {
->>>>>>> 078fadaa
     std::vector<c10::IValue> elements;
     BackendDebugHandleManager debug_handle_manager;
     elements.emplace_back(
         static_cast<int64_t>(caffe2::serialize::kProducedBytecodeVersion));
-<<<<<<< HEAD
-    c10::optional<std::vector<c10::IValue>> debug_info_elements;
-    if (save_mobile_debug_info) {
-      debug_info_elements = std::vector<c10::IValue>();
-      debug_info_elements->emplace_back(
-          static_cast<int64_t>(caffe2::serialize::kProducedBytecodeVersion));
-    }
-
-    moduleMethodsTuple(
-        module, elements, debug_info_elements, save_mobile_debug_info);
-    auto telements = Tup(std::move(elements));
-    writeArchive("bytecode", telements);
-=======
     std::vector<c10::IValue> debug_info_elements;
     // Always save debug handles
     debug_info_elements.emplace_back(
@@ -650,7 +551,6 @@
     // when desired
     // TODO: Build utility to strip off debug map. It should also do the
     // same for debug_pkl files
->>>>>>> 078fadaa
     if (save_mobile_debug_info) {
       // Note that stripping off debug map will not strip off
       // debug handles.
@@ -789,15 +689,9 @@
 namespace {
 void export_opnames(const script::Module& m, std::set<std::string>& opnames) {
   std::vector<c10::IValue> elements;
-<<<<<<< HEAD
-  c10::optional<std::vector<c10::IValue>> debug_info_elements;
-  moduleMethodsTuple(
-      m, elements, debug_info_elements, false /* save_mobile_debug_info */);
-=======
   std::vector<c10::IValue> debug_info_elements;
   BackendDebugHandleManager dummy;
   moduleMethodsTuple(m, elements, debug_info_elements, dummy);
->>>>>>> 078fadaa
   for (const auto& element : elements) {
     auto table = element.toTuple()->elements()[1];
     auto row =
