--- conflicted
+++ resolved
@@ -1,9 +1,5 @@
 #include <torch/csrc/jit/passes/memory_planning.h>
-<<<<<<< HEAD
 #include <torch/csrc/jit/passes/memory_planning/MemoryPlanningAllocator.h>
-#include <torch/csrc/jit/passes/memory_planning/greedy_by_breadth.h>
-=======
->>>>>>> 6270397d
 #include <torch/csrc/jit/passes/memory_planning/greedy_by_size.h>
 #include <torch/csrc/jit/passes/memory_planning/greedy_by_breadth.h>
 #include <torch/csrc/jit/passes/memory_planning/linear_scan.h>
@@ -136,6 +132,51 @@
     alloc->is_(attr::stride, strides);
     alloc->i_(attr::device, static_cast<int8_t>(storage->i(attr::device)));
     alloc->i_(attr::dtype, static_cast<int8_t>(ttp->scalarType().value()));
+  }
+}
+
+void insertPreAllocTensorNodes(
+    std::shared_ptr<Graph>& graph,
+    Node* storage,
+    std::unordered_map<LiveRange, Region, live_range_hash> allocations,
+    std::vector<std::tuple<LiveRange, FrameNodeId, std::string>>
+        live_range_node) {
+//  std::sort(
+//      live_range_node.begin(), live_range_node.end(), [](auto v1, auto v2) {
+//        return v1.first.begin < v2.first.begin;
+//      });
+  uint64_t total_size = storage->i(attr::total_size);
+  for (auto& item : live_range_node) {
+//    auto lvr = item.first;
+//    auto region = item.second;
+    //
+    //    // const_cast fishy?
+    //    auto node = const_cast<Node*>(allocation->node());
+    //
+    //    // the way that this node magically *becomes* the out varaint is
+    //    simply
+    //    // by add an extra input. this is because op resolution happens
+    //    // at runtime via the op registry (by matching on the schema).
+    //    auto* alloc = graph->create(prim::AllocateTensor, 1);
+    //    node->addInput(alloc->output());
+    //    GRAPH_DEBUG("inserting allocation op for ",
+    //    node->getOperator().schema()); alloc->insertBefore(node);
+    //    alloc->addInput(storage->output());
+    //
+    //    auto ttp = allocation->type()->expect<c10::TensorType>();
+    //    std::vector<int64_t> sizes, strides;
+    //    std::tie(sizes, strides) = getSizesStrides(ttp);
+    //    TORCH_CHECK(
+    //        region.offset + region.size <= total_size,
+    //        "trying to create an allocation that exceeds previously planned
+    //        memory");
+    //    alloc->i_(attr::size, region.size);
+    //    alloc->i_(attr::offset, region.offset);
+    //    alloc->is_(attr::sizes, sizes);
+    //    alloc->is_(attr::stride, strides);
+    //    alloc->i_(attr::device,
+    //    static_cast<int8_t>(storage->i(attr::device))); alloc->i_(attr::dtype,
+    //    static_cast<int8_t>(ttp->scalarType().value()));
   }
 }
 
@@ -216,10 +257,9 @@
 }
 
 uint64_t getTotalAllocationSize(
-    std::unordered_map<LiveRange, Region, live_range_hash>
-        managed_live_ranges) {
+    std::unordered_map<LiveRange, Region, live_range_hash> allocations) {
   uint64_t total_size = 0;
-  for (const auto& item : managed_live_ranges) {
+  for (const auto& item : allocations) {
     total_size = std::max(total_size, item.second.offset + item.second.size);
   }
   return total_size;
@@ -236,7 +276,7 @@
   }
 }
 
-c10::Symbol getNodeKindFromBt(std::string bt) {
+std::string getNodeKindAndOffsetFromBt(std::string bt) {
   auto frame_strs = c10::backTraceToVecStr(bt);
 
   // e.g. at::native::_convolution(...) + 11551 (0x1275e23bf in
@@ -254,7 +294,25 @@
     }
   }
   TORCH_INTERNAL_ASSERT(frame_str != frame_strs.rend() && !match.empty());
-  return Symbol::aten(match[1].str());
+  TORCH_INTERNAL_ASSERT(nativeOpIsRegistered(Symbol::aten(match[1].str())));
+  return match[1].str();
+}
+
+size_t getInstructionOffset() {
+  return 0;
+}
+
+void collectAllocsPerNode(
+    std::vector<std::tuple<LiveRange, FrameNodeId, std::string>>
+        live_range_node_alloc) {
+  std::unordered_map<FrameNodeId, std::vector<std::string>, frame_node_id_hash>
+      node_allocs;
+
+  for (const auto& item : live_range_node_alloc) {
+    auto lvr = std::get<0>(item);
+    auto frame_node_id = std::get<1>(item);
+    auto bt = std::get<2>(item);
+  }
 }
 
 void planMemoryWithTracing(
@@ -263,29 +321,44 @@
     std::vector<MemEvent> allocation_traces) {
   // validate
   TORCH_INTERNAL_ASSERT(!allocation_traces.empty());
-
-  std::unordered_map<std::string, MemEvent> _allocs;
+  std::unordered_map<LiveRange, uint64_t, live_range_hash> managed_live_ranges;
+  std::vector<std::tuple<LiveRange, FrameNodeId, std::string>>
+      live_range_node_alloc;
+
+  std::unordered_map<std::string, MemEvent> allocs;
   for (auto& mem_event : allocation_traces) {
     if (mem_event.type == MemEvent::EventType::Allocate) {
-      _allocs.insert({mem_event.ptr_addr, mem_event});
+      allocs.insert({mem_event.ptr_addr, mem_event});
     } else if (mem_event.type == MemEvent::EventType::Free) {
+      TORCH_INTERNAL_ASSERT(allocs.count(mem_event.ptr_addr) > 0);
+      auto alloc = allocs.at(mem_event.ptr_addr);
       TORCH_INTERNAL_ASSERT(
-          _allocs.count(mem_event.ptr_addr) > 0 &&
-          _allocs.at(mem_event.ptr_addr).type ==
-              MemEvent::EventType::Allocate &&
-          _allocs.at(mem_event.ptr_addr).size == mem_event.size &&
-          _allocs.at(mem_event.ptr_addr).time < mem_event.time);
-      _allocs.erase(mem_event.ptr_addr);
-    }
-  }
-  TORCH_INTERNAL_ASSERT(_allocs.empty());
-
-  std::sort(
-      allocation_traces.begin(), allocation_traces.end(), [](auto a1, auto a2) {
-        return a1.time < a2.time;
-      });
-
-
+          alloc.type == MemEvent::EventType::Allocate &&
+              alloc.size == mem_event.size && alloc.time < mem_event.time &&
+              alloc.node_schema == mem_event.node_schema,
+          alloc.node_header == mem_event.node_header);
+
+      auto lvr = LiveRange{alloc.time, mem_event.time};
+      managed_live_ranges[lvr] = alloc.size;
+      live_range_node_alloc.emplace_back(std::make_tuple(
+          lvr,
+          FrameNodeId{alloc.time, alloc.node_schema, alloc.node_header},
+          alloc.allocation_trace));
+    }
+  }
+  TORCH_INTERNAL_ASSERT(allocs.empty());
+
+  auto allocations = greedyBySize(managed_live_ranges);
+  auto total_size = getTotalAllocationSize(allocations);
+
+  GRAPH_DEBUG("\ngraph before inserting storage node\n", *graph);
+
+  auto storage_node = insertAllocStorageNode(graph, total_size);
+  GRAPH_DEBUG("\ngraph after inserting storage node\n", *graph);
+
+  insertPreAllocTensorNodes(
+      graph, storage_node, allocations, live_range_node_alloc);
+  GRAPH_DEBUG("\ngraph after inserting alloc nodes\n", *graph);
 }
 
 void planMemory(std::shared_ptr<Graph>& graph, Strategy strat) {
@@ -321,6 +394,7 @@
     default:
       return;
   }
+
   auto total_size = getTotalAllocationSize(allocations);
 
   std::map<LiveRange, const Value*, live_range_start_cmp> managed_range_values;
