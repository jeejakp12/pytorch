#include <torch/csrc/jit/frontend/ir_emitter.h>
#include <torch/csrc/jit/jit_log.h>
#include <torch/csrc/jit/passes/inliner.h>
#include <torch/csrc/jit/runtime/operator.h>
#include <torch/csrc/jit/runtime/symbolic_shape_registry.h>
#include <unordered_map>

namespace torch {
namespace jit {
namespace {
std::mutex lock;

const std::string shape_compute_functions =
    R"(
        ####     SHAPE COMPUTE FUNCTIONS    ###
        def broadcast(a: List[int], b: List[int]):
          dimsA = len(a)
          dimsB = len(b)
          ndim = max(dimsA, dimsB)
          expandedSizes : List[int] = []

          for i in range(ndim):
            offset = ndim - 1 - i
            dimA = dimsA - 1 - offset
            dimB = dimsB - 1 - offset
            sizeA = a[dimA] if (dimA >= 0) else 1
            sizeB = b[dimB] if (dimB >= 0) else 1

            if sizeA != sizeB and sizeA != 1 and sizeB != 1:
                # TODO: only assertion error is bound in C++ compilation right now
                raise AssertionError("The size of tensor a {} must match the size of tensor b ("
                                "{}) at non-singleton dimension {}".format(sizeA, sizeB, i))

            expandedSizes.append(sizeB if sizeA == 1 else sizeA)

          return expandedSizes

        def adaptive_avg_pool2d(self: List[int], out: List[int]):
          # TODO: return out directly, list len refiner would need to
          # annotate the List Type with len directly in IR
          assert len(out) == 2
          return [out[0], out[1]]

        def _copy(self: List[int]):
          out: List[int] = []
          for elem in self:
            out.append(elem)
          return out

        def unary_five_unused_inputs(self: List[int], inp0: Any, inp1: Any, inp2: Any, inp3: Any, inp4: Any):
          return _copy(self)

        def unary_two_unused_inputs(self: List[int], inp0: Any, inp1: Any):
          return _copy(self)

        def unary_one_unused_input(self: List[int], inp0: Any):
          return _copy(self)

        def unary_four_unused_inputs(self: List[int], inp0: Any, inp1: Any, inp2: Any, inp3: Any):
          return _copy(self)

        def unary(self: List[int]):
          return _copy(self)

        def expand(self: List[int], sizes: List[int]):
          assert len(sizes) >= len(self)
          ndim = len(sizes)
          tensor_dim = len(self)
          if ndim == 0:
            return _copy(sizes)
          out: List[int] = []
          for i in range(ndim):
            offset = ndim - 1 - i
            dim = tensor_dim - 1 - offset
            size = self[dim] if dim >=0 else 1
            targetSize = sizes[i]
            if targetSize == -1:
              assert dim >= 0
              targetSize = size
            if size != targetSize:
              assert size == 1
              size = targetSize
            out.append(size)
          return out

<<<<<<< HEAD
        def infer_size_impl(shape: List[int], numel: int) -> List[int]:
          newsize = 1
          infer_dim: Optional[int] = None
          for dim in range(len(shape)):
            if shape[dim] == -1:
              if infer_dim is not None:
                raise AssertionError("only one dimension can be inferred")
              infer_dim = dim
            elif shape[dim] >= 0:
              newsize *= shape[dim]
            else:
              raise AssertionError("invalid shape dimensions")
          if numel == newsize or (infer_dim is not None and newsize > 0 and numel % newsize == 0):
            if infer_dim is not None:
              out = _copy(shape)
              out[infer_dim] = numel // newsize
              return out
            else:
              return _copy(shape)
          raise AssertionError("invalid shape")
=======
        def expand_one_unused(self: List[int], sizes: List[int], inp0: Any):
          return expand(self, sizes)
>>>>>>> 9d7f7fd4

        def view(self: List[int], sizes: List[int]):
          numel = 1
          for elem in self:
            numel *= elem
          return infer_size_impl(sizes, numel)

        def view_one_unused(self: List[int], sizes: List[int], *, implicit: bool=False):
          return view(self, sizes)

        def mean_dim(self: List[int], dims: List[int], keep_dim: bool, dt : Any):
          out: List[int] = []
          for idx in range(len(self)):
            is_mean_dim : bool = False
            for reduce_dim in dims:
              if idx == maybe_wrap_dim(reduce_dim, len(self)):
                is_mean_dim = True
            if is_mean_dim:
              if keep_dim:
                out.append(1)
            else:
              out.append(self[idx])
          return out

        def broadcast_one_unused_input(self: List[int], other: List[int], unused: Any):
          return broadcast(self, other)

        def mm(self: List[int] , mat2: List[int]):
          assert len(self) == 2, "self must be a matrix"
          assert len(mat2) == 2, "mat2 must be a matrix"

          assert self[1] == mat2[0]
          return [self[0], mat2[1]]

        def dot(self: List[int], tensor: List[int]):
          assert len(self) == 1 and len(tensor) == 1
          assert self[0] == tensor[0]
          out: List[int] = []
          return out

        def mv(self: List[int], vec: List[int]):
          assert len(self) == 2 and len(vec) == 1
          assert self[1] == vec[0]
          # TODO: return self
          return [self[0]]

        def unsqueeze(li: List[int], dim: int):
          dim = maybe_wrap_dim(dim, len(li) + 1)
          out = _copy(li)
          out.insert(dim, 1)
          return out

        def squeeze_nodim(li: List[int]):
          out: List[int] = []
          for i in range(len(li)):
            if li[i] != 1:
              out.append(li[i])
          return out

        def squeeze(li: List[int], dim: int):
          out: List[int] = []
          for i in range(len(li)):
            if i == maybe_wrap_dim(dim, len(li)):
              if li[i] != 1:
                out.append(li[i])
            else:
              out.append(li[i])
          return out

        def index_select(self: List[int], dim: int, index: List[int]):
          dim = maybe_wrap_dim(dim, len(self))
          numel = multiply_integers(index)
          assert len(index) <= 1
          assert dim == 0 or dim < len(self)
          result_size: List[int] = []
          for i in range(len(self)):
            if dim == i:
              result_size.append(numel)
            else:
              result_size.append(self[i])
          return result_size

        def max_int():
          return 9223372036854775807

        def slice(self: List[int], dim: int, start: Optional[int], end: Optional[int], step: int):
          ndim = len(self)
          assert ndim != 0
          dim = maybe_wrap_dim(dim, ndim)
          start_val =  start if start is not None else 0
          end_val = end if end is not None else max_int()
          assert step > 0
          if (start_val == max_int()):
            start_val = 0
          if start_val < 0:
            start_val += self[dim]
          if end_val < 0:
            end_val += self[dim]
          if start_val < 0:
            start_val = 0
          elif start_val >= self[dim]:
            start_val = self[dim]
          if end_val < start_val:
            end_val = start_val
          elif end_val >= self[dim]:
            end_val = self[dim]
          len = end_val - start_val
          out = _copy(self)
          out[dim] = (len + step - 1) // step
          return out

        def select(self: List[int], dim: int, index: int):
          ndim = len(self)
          assert ndim != 0
          dim = maybe_wrap_dim(dim, ndim)
          size = self[dim]
          assert not (index < -size or index >= size)
          if index < 0:
            index += size
          out: List[int] = []
          for i in range(ndim):
            if i != dim:
              out.append(self[i])
          return out

        def matmul(tensor1: List[int] , tensor2: List[int]):
          dim_tensor1 = len(tensor1)
          dim_tensor2 = len(tensor2)
          if dim_tensor1 == 1 and dim_tensor2 == 1:
            return dot(tensor1, tensor2)
          elif dim_tensor1 == 2 and dim_tensor2 == 1:
            return mv(tensor1, tensor2)
          elif dim_tensor1 == 1 and dim_tensor2 == 2:
            return squeeze(mm(unsqueeze(tensor1, 0), tensor2), 0)
          elif dim_tensor1 == 2 and dim_tensor2 == 2:
            return mm(tensor1, tensor2)
          elif dim_tensor1 >= 1 and dim_tensor2 >=1:
            # We are multiplying b1 x n x m1 by x2 x m2 x p (where b1 can be a list);
            # we track m1 vs m2 separately even though they must match for nicer error messages
            n = tensor1[-2] if dim_tensor1 > 1 else 1
            m1 = tensor1[-1]
            batch_tensor1 : List[int] = []
            # TODO: handling of slice
            for i in range(dim_tensor1 - 2):
              batch_tensor1.append(tensor1[i])
            m2 = tensor2[-1] if dim_tensor2 > 1 else 1
            p = tensor2[-1]
            batch_tensor2 : List[int] = []
            # TODO: handling of slice
            for i in range(dim_tensor2 - 2):
              batch_tensor2.append(tensor2[i])

            # expand the batch portion (i.e. cut off matrix dimensions and expand rest)
            expand_batch_portion = broadcast(batch_tensor1, batch_tensor2)

            # todo: copy ?
            output_shape = expand_batch_portion
            if dim_tensor1 > 1:
              output_shape.append(n)

            if dim_tensor2 > 1:
              output_shape.append(p)

            return output_shape
          else:
            assert False, "both  arguments to matmul need to be at least 1D"

        def t(self: List[int]):
          assert len(self) <= 2
          self_len = len(self)
          if self_len == 0:
            out: List[int] = []
            return out
          elif self_len == 1:
            return [self[0]]
          else:
            return [self[1], self[0]]

        def transpose(self: List[int], dim0: int, dim1: int):
          ndims = len(self)
          dim0 = maybe_wrap_dim(dim0, ndims)
          dim1 = maybe_wrap_dim(dim1, ndims)
          if (dim0 == dim1):
            return _copy(self)
          out: List[int] = []
          for i in range(ndims):
            if i == dim0:
              out.append(self[dim1])
            elif i == dim1:
              out.append(self[dim0])
            else:
              out.append(self[i])
          return out

        def linear(input: List[int], weight: List[int], bias: Optional[List[int]]):
          out = matmul(input, t(weight))
          if bias is not None:
            assert broadcast(bias, out) == out
          return out

        def addmm(self: List[int], mat1: List[int], mat2: List[int], beta: Any, alpha: Any):
          return broadcast(self, mm(mat1, mat2))

        def check_non_negative(array: List[int]) -> bool:
          # TODO: look into rewriting with early return and getting loop unrolling to fire
          non_negative = False
          for val in array:
            if val < 0:
              non_negative = True
          return non_negative

        def check_shape_forward(input: List[int], weight_sizes: List[int], bias: Optional[List[int]], stride: List[int], padding: List[int], dilation: List[int], groups: int):
          k = len(input)
          weight_dim = len(weight_sizes)

          # TODO: assertions could be expanded with the error messages
          assert not check_non_negative(padding)
          assert not check_non_negative(stride)

          assert weight_dim == k
          assert weight_sizes[0] >= groups
          assert (weight_sizes[0] % groups) == 0
          # only handling not transposed
          assert input[1] == weight_sizes[1] * groups
          assert bias is None or (len(bias) == 1 and bias[0] == weight_sizes[0])

          for i in range(2, k):
            assert (input[i] + 2 * padding[i - 2]) >= (dilation[i - 2] * (weight_sizes[i] - 1) + 1)

        # this is not handling transposed convolution yet
        def conv_output_size(input_size: List[int], weight_size: List[int], bias: Optional[List[int]], stride: List[int], padding: List[int], dilation: List[int], groups: int):
          check_shape_forward(input_size, weight_size, bias, stride, padding, dilation, groups)

          has_dilation = len(dilation) > 0
          dim = len(input_size)
          output_size: List[int] = []
          input_batch_size_dim = 0
          weight_output_channels_dim = 0
          output_size.append(input_size[input_batch_size_dim])
          output_size.append(weight_size[weight_output_channels_dim])

          for d in range(2, dim):
            dilation_ = dilation[d - 2] if has_dilation else 1
            kernel = dilation_ * (weight_size[d] - 1) + 1
            output_size.append((input_size[d] + (2 * padding[d - 2]) - kernel) // stride[d - 2] + 1)
          return output_size

        def conv1d(input: List[int], weight: List[int], bias: Optional[List[int]], stride: List[int], padding: List[int], dilation: List[int], groups: int):
          assert len(weight) == 3
          assert len(input) == 3
          return conv_output_size(input, weight, bias, stride, padding, dilation, groups)

        def conv2d(input: List[int], weight: List[int], bias: Optional[List[int]], stride: List[int], padding: List[int], dilation: List[int], groups: int):
          assert len(weight) == 4
          assert len(input) == 4
          return conv_output_size(input, weight, bias, stride, padding, dilation, groups)

        def conv3d(input: List[int], weight: List[int], bias: Optional[List[int]], stride: List[int], padding: List[int], dilation: List[int], groups: int):
          assert len(weight) == 5
          assert len(input) == 5
          return conv_output_size(input, weight, bias, stride, padding, dilation, groups)

        def maybe_wrap_dim(dim: int, dim_post_expr: int, wrap_scalar: bool = True):
          if dim_post_expr <= 0:
            assert wrap_scalar
            dim_post_expr = 1
          min = -dim_post_expr
          max = dim_post_expr - 1
          assert not (dim < min or dim > max)
          if dim < 0:
            dim += dim_post_expr
          return dim

        def zero_dim_tensor(input: Any):
          out: List[int] = []
          return out

        def multiply_integers(li: List[int]):
          out = 1
          for elem in li:
            out = out * elem
          return out

        def arange_end(end: number, inp0: Any, inp1: Any, inp2: Any, inp3: Any):
          assert end >= 0
          return [int(end)]

        def arange_start(start: number, end: number, inp0: Any, inp1: Any, inp2: Any, inp3: Any):
          assert end >= 0
          assert end >= start
          return torch.ceil(start - end)

        def arange_start_step(start: number, end: number, step: number, inp0: Any, inp1: Any, inp2: Any, inp3: Any):
          assert step != 0
          if step < 0:
            assert start >= end
          else:
            assert end >= start
          return int(torch.ceil((end - start) / step))

        def permute(input: List[int], dims: List[int]):
          assert len(input) == len(dims)
          ndim = len(dims)
          seen_dims: List[int] = []
          newSizes: List[int] = []
          for i in range(ndim):
            dim = maybe_wrap_dim(dims[i], ndim)
            seen_dims.append(dim)
            newSizes.append(input[dim])
          for i in range(1, ndim):
            for j in range(i):
              assert seen_dims[i] != seen_dims[j]
          return newSizes

        def flatten(input: List[int], start_dim: int, end_dim: int):
          start_dim = maybe_wrap_dim(start_dim, len(input))
          end_dim = maybe_wrap_dim(end_dim, len(input))
          assert start_dim <= end_dim
          if len(input) == 0:
            return [1]
          if (start_dim == end_dim):
            # TODO: return self
            out: List[int] = []
            for elem in input:
              out.append(elem)
            return out
          slice_numel = multiply_integers(input[start_dim:end_dim - start_dim + 1])
          shape: List[int] = []
          for i in range(start_dim):
            shape.append(input[i])
          shape.append(slice_numel)
          for i in range(end_dim + 1, len(input)):
            shape.append(input[i])
          return shape
    )";

// mapping function schema to shape compute graphs allows multiple functions to
// share the same shape compute graph, which is memory efficient and also will
// help speed up shape analysis by caching the result of running consecutive ops
// for a particular set of inputs with the same graph, e.g. running a series
// of pointwise ops
// we need a map from schema to shape compute graph, because the aten schema
// is not recoverable from the shape compute graph, since the shape compute
// graph replaces Tensor inputs with List[int] and there are operators like Conv
// which natively have List[int] inputs
// TODO: consider storing shape compute graph directly on operator,
// and merge into native_functions.yaml

// wrapped in function so that operators get registered before map is
// initialized
static const OperatorMap<std::string>& get_schema_to_function_graph() {
  // clang-format off
  static const OperatorMap<std::string> schema_to_function_graph{
      {"aten::mul.Tensor(Tensor self, Tensor other) -> Tensor", "broadcast"},
      {"aten::mul.Scalar(Tensor self, Scalar other) -> Tensor", "unary_one_unused_input"},
      {"aten::div.Tensor(Tensor self, Tensor other) -> Tensor", "broadcast"},
      {"aten::div.Scalar(Tensor self, Scalar other) -> Tensor", "unary_one_unused_input"},
      {"aten::contiguous(Tensor(a) self, *, MemoryFormat memory_format=contiguous_format) -> Tensor(a)", "unary_one_unused_input"},
      {"aten::gt.Tensor(Tensor self, Tensor other) -> Tensor", "broadcast"},
      {"aten::rsub.Tensor(Tensor self, Scalar other, Scalar alpha=1) -> Tensor", "unary_two_unused_inputs"},
      {"aten::add.Tensor(Tensor self, Tensor other, *, Scalar alpha=1) -> Tensor", "broadcast_one_unused_input"},
      {"aten::add.Scalar(Tensor self, Scalar other, Scalar alpha=1) -> Tensor", "unary_two_unused_inputs"},
      {"aten::hardtanh(Tensor self, Scalar min_val=-1, Scalar max_val=1) -> Tensor", "unary_two_unused_inputs"},
      {"aten::adaptive_avg_pool2d(Tensor self, int[2] output_size) -> Tensor", "adaptive_avg_pool2d"},
      {"aten::gelu(Tensor self) -> Tensor", "unary"},
      {"aten::tanh(Tensor self) -> Tensor", "unary"},
      {"aten::erf(Tensor self) -> (Tensor)", "unary"},
      {"prim::NumToTensor.Scalar(Scalar a) -> Tensor", "zero_dim_tensor"},
      {"prim::NumToTensor.bool(bool a) -> Tensor", "zero_dim_tensor"},
      {"aten::zeros(int[] size, *, int? dtype=None, int? layout=None, Device? device=None, bool? pin_memory=None) -> (Tensor)", "unary_four_unused_inputs"},
      {"aten::to.dtype(Tensor(a) self, int dtype, bool non_blocking=False, bool copy=False, int? memory_format=None) -> (Tensor(a))", "unary_four_unused_inputs"},
      {"aten::arange(Scalar end, *, int? dtype=None, int? layout=None, Device? device=None, bool? pin_memory=None) -> (Tensor)", "arange_end"},
      {"aten::arange.start(Scalar start, Scalar end, *, ScalarType? dtype=None, Layout? layout=None, Device? device=None, bool? pin_memory=None) -> Tensor", "arange_start"},
      {"aten::arange.start_step(Scalar start, Scalar end, Scalar step, *, ScalarType? dtype=None, Layout? layout=None, Device? device=None, bool? pin_memory=None) -> Tensor", "arange_start_step"},
      {"aten::squeeze(Tensor(a) self) -> Tensor(a)", "squeeze_nodim"},
      {"aten::squeeze.dim(Tensor(a) self, int dim) -> Tensor(a)", "squeeze"},
      {"aten::unsqueeze(Tensor(a) self, int dim) -> Tensor(a)", "unsqueeze"},
      {"aten::slice.Tensor(Tensor(a) self, int dim=0, int? start=None, int? end=None, int step=1) -> Tensor(a)", "slice"},
      {"aten::select.int(Tensor(a) self, int dim, int index) -> Tensor(a)", "select"},
      {"aten::index_select(Tensor self, int dim, Tensor index) -> Tensor", "index_select"},
      {"aten::layer_norm(Tensor input, int[] normalized_shape, Tensor? weight=None, Tensor? bias=None, "
       "float eps=1e-05, bool cudnn_enable=True) -> Tensor", "unary_five_unused_inputs"},
      {"aten::softmax.int(Tensor self, int dim, ScalarType? dtype=None) -> Tensor", "unary_two_unused_inputs"},
      {"aten::mm(Tensor self, Tensor mat2) -> Tensor", "mm"},
      {"aten::dot(Tensor self, Tensor tensor) -> Tensor", "dot"},
      {"aten::mv(Tensor self, Tensor vec) -> Tensor", "mv"},
      {"aten::matmul(Tensor self, Tensor other) -> Tensor", "matmul"},
      {"aten::linear(Tensor input, Tensor weight, Tensor? bias=None) -> Tensor", "linear"},
      {"aten::t(Tensor(a) self) -> Tensor(a)", "t"},
      {"aten::transpose.int(Tensor(a) self, int dim0, int dim1) -> Tensor(a)", "transpose"},
      {"aten::conv1d(Tensor input, Tensor weight, Tensor? bias=None, int[1] stride=1, int[1] padding=0, int[1] dilation=1, int groups=1) -> Tensor", "conv1d"},
      {"aten::conv2d(Tensor input, Tensor weight, Tensor? bias=None, int[2] stride=1, int[2] padding=0, int[2] dilation=1, int groups=1) -> Tensor", "conv2d"},
      {"aten::conv3d(Tensor input, Tensor weight, Tensor? bias=None, int[3] stride=1, int[3] padding=0, int[3] dilation=1, int groups=1) -> Tensor", "conv3d"},
      {"aten::flatten.using_ints(Tensor(a) self, int start_dim=0, int end_dim=-1) -> Tensor(a)", "flatten"},
      {"aten::relu(Tensor self) -> Tensor", "unary"},
      {"aten::permute(Tensor(a) self, int[] dims) -> Tensor(a)", "permute"},
      {"aten::view(Tensor(a) self, int[] size) -> Tensor(a)", "view"},
      {"aten::expand_as(Tensor(a) self, Tensor other) -> Tensor(a)", "expand"},
      {"aten::expand(Tensor(a) self, int[] size, *, bool implicit=False) -> Tensor(a)", "expand_one_unused"},
      {"aten::mean.dim(Tensor self, int[1] dim, bool keepdim=False, *, ScalarType? dtype=None) -> Tensor", "mean_dim"},
      {"aten::addmm(Tensor self, Tensor mat1, Tensor mat2, *, Scalar beta=1, Scalar alpha=1) -> Tensor", "addmm"},
  };
  // clang-format on
  return schema_to_function_graph;
}

std::unordered_map<const FunctionSchema*, std::shared_ptr<Graph>>
    cached_schema_to_graph;

// CompilationUnit that holds all these Functions and keeps them alive.
CompilationUnit compilation_unit;

void loadModule(const CompilationUnit& module) {
  std::unordered_map<std::string, std::shared_ptr<Graph>> reused_functions;

  for (const auto& pair :
       get_schema_to_function_graph().getAllKeysAndValues()) {
    const FunctionSchema* schema_string = &pair.first->schema();
    const std::string& shape_compute_function_name = pair.second;

    if (reused_functions.count(shape_compute_function_name)) {
      cached_schema_to_graph[schema_string] =
          reused_functions[shape_compute_function_name];
      continue;
    }

    Function& shape_compute_function =
        module.get_function(shape_compute_function_name);
    std::shared_ptr<Graph> graph = shape_compute_function.graph();
    Inline(*graph);

    cached_schema_to_graph[schema_string] = graph;
    reused_functions[shape_compute_function_name] = graph;
  }
}

void loadFunctions() {
  compilation_unit.define(
      c10::nullopt, shape_compute_functions, nativeResolver(), nullptr);
  loadModule(compilation_unit);
}
} // anonymous namespace

c10::optional<std::shared_ptr<Graph>> shapeComputeGraphForSchema(
    const FunctionSchema& schema) {
  std::lock_guard<std::mutex> guard(lock);
  if (cached_schema_to_graph.size() == 0) {
    loadFunctions();
  }

  GRAPH_DEBUG("Trying to find schema: ", schema);
  auto cache_it = cached_schema_to_graph.find(&schema);
  if (cache_it != cached_schema_to_graph.end()) {
    return cache_it->second;
  }
  GRAPH_DEBUG("Could not find schema: ", schema);

  return c10::nullopt;
}

} // namespace jit
} // namespace torch<|MERGE_RESOLUTION|>--- conflicted
+++ resolved
@@ -83,7 +83,9 @@
             out.append(size)
           return out
 
-<<<<<<< HEAD
+        def expand_one_unused(self: List[int], sizes: List[int], inp0: Any):
+          return expand(self, sizes)
+
         def infer_size_impl(shape: List[int], numel: int) -> List[int]:
           newsize = 1
           infer_dim: Optional[int] = None
@@ -104,10 +106,6 @@
             else:
               return _copy(shape)
           raise AssertionError("invalid shape")
-=======
-        def expand_one_unused(self: List[int], sizes: List[int], inp0: Any):
-          return expand(self, sizes)
->>>>>>> 9d7f7fd4
 
         def view(self: List[int], sizes: List[int]):
           numel = 1
