# encoding: utf-8
# type: ignore[]
import operator

import torch  # isort:skip
import torch.fx.experimental.fx_acc.acc_utils as acc_utils
import torch.nn as nn
from torch.fx.experimental.fx_acc.acc_normalizer import (
    register_acc_op,
    register_acc_op_mapping,
    register_custom_acc_mapper_fn,
)

this_arg_is_optional = True


@register_acc_op_mapping(op_and_target=("call_function", nn.functional.linear))
@register_acc_op
def linear(*, input, weight, bias):
    return nn.functional.linear(**locals())


@register_acc_op
def quantized_linear(*, input, weight, bias, acc_out_ty=None):
    assert acc_out_ty is not None
    return nn.quantized.functional.linear(
        input,
        weight,
        bias,
        acc_utils.get_field_from_acc_out_ty(acc_out_ty, "q_scale"),
        acc_utils.get_field_from_acc_out_ty(acc_out_ty, "q_zero_point"),
    )


@register_acc_op_mapping(
    op_and_target=("call_method", "flatten"),
    arg_replacement_tuples=[
        ("input", "input"),
        ("start_dim", "start_dim", this_arg_is_optional),
        ("end_dim", "end_dim", this_arg_is_optional),
    ],
)
@register_acc_op_mapping(op_and_target=("call_function", torch.flatten))
@register_acc_op
def flatten(*, input, start_dim=0, end_dim=-1):
    return torch.flatten(**locals())


@register_acc_op_mapping(
    op_and_target=(
        "call_method",
        "squeeze",
    ),
    arg_replacement_tuples=[
        ("input", "input"),
        ("dim", "dim", this_arg_is_optional),
    ],
)
@register_acc_op
def squeeze(*, input, dim=None):
    if dim is None:
        return input.squeeze()
    return input.squeeze(dim=dim)


@register_acc_op_mapping(op_and_target=("call_function", nn.functional.max_pool2d))
@register_acc_op
def max_pool2d(
    *, input, kernel_size, stride, padding, dilation, ceil_mode, return_indices
):
    return nn.functional.max_pool2d(**locals())


@register_acc_op_mapping(
    op_and_target=("call_function", nn.functional.adaptive_avg_pool2d)
)
@register_acc_op
def adaptive_avg_pool2d(*, input, output_size):
    return nn.functional.adaptive_avg_pool2d(**locals())


@register_acc_op_mapping(op_and_target=("call_function", nn.functional.avg_pool2d))
@register_acc_op
def avg_pool2d(
    *,
    input,
    kernel_size,
    stride,
    padding,
    ceil_mode,
    count_include_pad,
    divisor_override,
):
    return nn.functional.avg_pool2d(**locals())


@register_acc_op_mapping(op_and_target=("call_function", torch.sign))
@register_acc_op
def sign(*, input):
    return torch.sign(input)


@register_acc_op
def size(*, input):
    return input.size()


@register_custom_acc_mapper_fn(
    op_and_target=("call_function", getattr),
    arg_replacement_tuples=[],
)
def custom_getattr_mapper(node: torch.fx.Node, _: nn.Module) -> torch.fx.Node:
    """
    Custom function for mapping a call_function getattr to other ops. Currently only
    supports loading a getattr called on a torch.Tensor with attr name "shape", which is
    supported by mapping it to acc_ops.size().
    """
    # Have to use args here since getattr forces positional args.
    input_obj = node.args[0]
    attr_name = node.args[1]
    assert (
        input_obj.meta["type"] == torch.Tensor
    ), f"Expected torch.Tensor type for {input_obj.meta['type']}"
    assert (
        attr_name == "shape"
    ), f"Only supporting shape getattr for now, not {attr_name}"
    with node.graph.inserting_before(node):
        size_node = node.graph.call_function(size, kwargs={"input": input_obj})
        size_node.meta = node.meta.copy()
        return size_node


@register_custom_acc_mapper_fn(
    op_and_target=("call_method", "size"),
    arg_replacement_tuples=[
        ("input", "input"),
        ("dim", "dim", this_arg_is_optional),
    ],
)
def tensor_size_mapper(node: torch.fx.Node, _: nn.Module) -> torch.fx.Node:
    """
    Mapping from Tensor.size() to acc_ops.size. We map size() to acc_ops.size directly
    and map size(dim) to acc_ops.size + acc_ops.getitem.
    """

    with node.graph.inserting_before(node):
        size_node = node.graph.call_function(
            size, kwargs={"input": node.kwargs["input"]}
        )

        if "dim" not in node.kwargs:
            size_node.meta = node.meta.copy()
            return size_node

        size_node.meta["type"] = torch.Size
        getitem_node = node.graph.call_function(
            getitem, kwargs={"input": size_node, "idx": node.kwargs["dim"]}
        )
        getitem_node.meta = node.meta.copy()
        return getitem_node


@register_acc_op_mapping(op_and_target=("call_function", operator.add))
@register_acc_op_mapping(op_and_target=("call_method", "add"))
@register_acc_op
def add(*, input, other):
    return input + other


@register_acc_op_mapping(op_and_target=("call_method", "unsqueeze"))
@register_acc_op_mapping(op_and_target=("call_function", torch.unsqueeze))
@register_acc_op
def unsqueeze(*, input, dim):
    return torch.unsqueeze(**locals())


@register_custom_acc_mapper_fn(
    op_and_target=("call_function", torch.stack),
    arg_replacement_tuples=[
        ("tensors", "tensors"),
        ("dim", "dim"),
    ],
)
def stack_mapper(node: torch.fx.Node, _: nn.Module) -> torch.fx.Node:
    """
    Map torch.stack to unsqueeze + cat.
    """
    with node.graph.inserting_before(node):
        inputs = node.kwargs["tensors"]
        unsqueeze_nodes = []
        for i, t in enumerate(inputs):
            new_node = node.graph.create_node(
                "call_function",
                unsqueeze,
                kwargs={"input": t, "dim": node.kwargs["dim"]},
                name=f"{node.name}_unsqueeze_{i}",
            )
            new_node.meta["type"] = torch.Tensor
            unsqueeze_nodes.append(new_node)
        cat_node = node.graph.create_node(
            "call_function",
            cat,
            kwargs={"tensors": unsqueeze_nodes, "dim": node.kwargs["dim"]},
        )
        cat_node.meta = node.meta.copy()
        return cat_node


@register_acc_op_mapping(op_and_target=("call_function", torch.clamp))
@register_acc_op_mapping(op_and_target=("call_method", "clamp"))
@register_acc_op
def clamp(*, input, min, max):
    return torch.clamp(**locals())


@register_acc_op_mapping(op_and_target=("call_function", torch.cat))
@register_acc_op
def cat(*, tensors, dim):
    return torch.cat(**locals())


@register_acc_op_mapping(op_and_target=("call_function", torch.transpose))
@register_acc_op_mapping(op_and_target=("call_method", "transpose"))
@register_acc_op
def transpose(*, input, dim0, dim1):
    if input.dim() < 2:
        return input
    return torch.transpose(**locals())


@register_acc_op_mapping(op_and_target=("call_method", "contiguous"))
@register_acc_op
def contiguous(*, input):
    return input.contiguous()


@register_acc_op_mapping(op_and_target=("call_function", torch.nn.functional.softmax))
@register_acc_op
def softmax(*, input, dim, dtype):
    """
    _stacklevel are ignored here.
    """
    return torch.nn.functional.softmax(**locals())


@register_custom_acc_mapper_fn(
    op_and_target=("call_function", torch.addmm),
    arg_replacement_tuples=[
        ("input", "input"),
        ("mat1", "mat1"),
        ("mat2", "mat2"),
        ("beta", "beta"),
        ("alpha", "alpha"),
    ],
)
def addmm_mapper(node: torch.fx.Node, _: nn.Module) -> torch.fx.Node:
    """
    Mapping from torch.addmm to acc_ops.mm -> acc_ops.add, if alpha or beta is not 1
    then we also insert acc_ops.mul to the right place.
    """
    with node.graph.inserting_before(node):
        mm_kwargs = {"input": node.kwargs["mat1"], "other": node.kwargs["mat2"]}
        mm_node = node.graph.create_node(
            "call_function", matmul, kwargs=mm_kwargs, name=f"{node.name}_mm"
        )
        mm_node.meta = node.meta.copy()

        if node.kwargs["alpha"] != 1:
            mul_kwargs = {"input": mm_node, "other": node.kwargs["alpha"]}
            mm_node = node.graph.create_node(
                "call_function", mul, kwargs=mul_kwargs, name=f"{mm_node.name}_mul"
            )
        mm_node.meta = node.meta.copy()

        input_node = node.kwargs["input"]
        if node.kwargs["beta"] != 1:
            mul_kwargs = {"input": input_node, "other": node.kwargs["beta"]}
            new_input_node = node.graph.create_node(
                "call_function", mul, kwargs=mul_kwargs, name=f"{node.name}_input_mul"
            )
            new_input_node.meta = input_node.meta.copy()
            input_node = new_input_node

        add_kwargs = {"input": mm_node, "other": input_node}
        add_node = node.graph.create_node(
            "call_function", add, kwargs=add_kwargs, name=f"{node.name}_add"
        )
        add_node.meta = node.meta.copy()
        return add_node


@register_custom_acc_mapper_fn(
    op_and_target=("call_function", torch.t),
    arg_replacement_tuples=[
        ("input", "input"),
    ],
)
@register_custom_acc_mapper_fn(
    op_and_target=("call_method", "t"),
    arg_replacement_tuples=[
        ("input", "input"),
    ],
)
def t_mapper(node: torch.fx.Node, _: nn.Module):
    with node.graph.inserting_before(node):
        new_node = node.graph.create_node(
            "call_function",
            transpose,
            kwargs={"input": node.kwargs["input"], "dim0": 0, "dim1": 1},
            name=node.name,
        )
        new_node.meta = node.meta.copy()
        return new_node


@register_acc_op_mapping(
    op_and_target=("call_method", "permute"),
    arg_replacement_tuples=[
        ("input", "input"),
        ("*", "permutation"),
    ],
)
@register_acc_op
def permute(*, input, permutation):
    return input.permute(*permutation)


@register_custom_acc_mapper_fn(
    op_and_target=("call_function", torch.square),
    arg_replacement_tuples=[
        ("input", "input"),
    ],
)
def square_mapper(node: torch.fx.Node, _: nn.Module) -> torch.fx.Node:
    input_node = node.kwargs["input"]
    with node.graph.inserting_before(node):
        new_node = node.graph.call_function(
            mul, kwargs={"input": input_node, "other": input_node}
        )
        new_node.meta = node.meta.copy()
        return new_node


@register_acc_op_mapping(
    op_and_target=("call_function", torch.bmm),
    arg_replacement_tuples=[
        ("input", "input"),
        ("mat2", "other"),
    ],
)
@register_acc_op_mapping(op_and_target=("call_function", torch.matmul))
@register_acc_op
def matmul(*, input, other):
    return torch.matmul(**locals())


@register_custom_acc_mapper_fn(
    op_and_target=("call_function", torch.min),
    arg_replacement_tuples=[
        ("input", "input"),
        ("other", "other", this_arg_is_optional),
        ("dim", "dim", this_arg_is_optional),
        ("keepdim", "keepdim", this_arg_is_optional),
    ],
)
def custom_torch_min_mapper(node: torch.fx.Node, mod: nn.Module) -> torch.fx.Node:
    """
    Add custom mapping for torch.min because torch.min has three input types, where each yields a different output type:
        1. torch.min(input); Output: tensor wih the minimum number
        2. torch.min(input, other); Output: tensor with coordinate-wise min value
        3[Not Supported] torch.min(input, dim, keepdim); Output:(min_values，and min_indices)
    """
    with node.graph.inserting_before(node):
        # If dim is in kwargs, assert "Not Supported"
        assert "dim" not in node.kwargs, "Currently not support dim in torch.min"

        if "other" in node.kwargs and node.kwargs["other"] is not None:
            # If kwargs[other] is a valid tensor, call min_two_tensors_input,
            op_func = min_two_tensors_input
        else:
            # Otherwise, call min_single_tensor_input
            op_func = min_single_tensor_input

        new_node = node.graph.create_node(
            "call_function",
            op_func,
            kwargs=node.kwargs,
            name=node.name,
        )
        new_node.meta = node.meta
        return new_node


@register_acc_op
def min_single_tensor_input(*, input):
    return torch.min(input)


@register_acc_op
def min_two_tensors_input(*, input, other):
    return torch.min(input, other)

<<<<<<< HEAD
=======

@register_acc_op_mapping(
    op_and_target=("call_function", torch.ops.quantized.add),
    arg_replacement_tuples=[
        ("qa", "input"),
        ("qb", "other"),
        ("scale", "scale"),
        ("zero_point", "zero_point"),
    ],
    kwargs_to_move_to_acc_out_ty=[
        ("scale", "q_scale"),
        ("zero_point", "q_zero_point"),
    ],
)
@register_acc_op
def quantized_add(*, input, other, acc_out_ty=None):
    assert acc_out_ty is not None
    return torch.ops.quantized.add(
        input,
        other,
        acc_utils.get_field_from_acc_out_ty(acc_out_ty, "q_scale"),
        acc_utils.get_field_from_acc_out_ty(acc_out_ty, "q_zero_point"),
    )


@register_acc_op_mapping(
    op_and_target=("call_function", torch.ops.quantized.mul),
    arg_replacement_tuples=[
        ("qa", "input"),
        ("qb", "other"),
        ("scale", "scale"),
        ("zero_point", "zero_point"),
    ],
    kwargs_to_move_to_acc_out_ty=[
        ("scale", "q_scale"),
        ("zero_point", "q_zero_point"),
    ],
)
@register_acc_op
def quantized_mul(*, input, other, acc_out_ty=None):
    assert acc_out_ty is not None
    return torch.ops.quantized.mul(
        input,
        other,
        acc_utils.get_field_from_acc_out_ty(acc_out_ty, "q_scale"),
        acc_utils.get_field_from_acc_out_ty(acc_out_ty, "q_zero_point"),
    )


@register_acc_op_mapping(
    op_and_target=("call_function", torch.quantize_per_tensor),
    arg_replacement_tuples=[
        ("input", "input"),
        ("scale", "scale"),
        ("zero_point", "zero_point"),
        ("dtype", "dtype"),
    ],
    kwargs_to_move_to_acc_out_ty=[
        ("dtype", "dtype"),
        ("scale", "q_scale"),
        ("zero_point", "q_zero_point"),
    ],
)
>>>>>>> 6ce56494
@register_acc_op
def quantize_per_tensor(*, input, qparams=None):
    assert acc_out_ty is not None
    return torch.quantize_per_tensor(
        input,
        qparams["scale"],
        qparams["zero_point"],
        qparams["dtype"]
    )

@register_acc_op
def quantize_per_channel(*, input, qparams=None):
    assert acc_out_ty is not None
    return torch.quantize_per_tensor(
        input,
        qparams["scale"],
        qparams["zero_point"],
        qparams["axis"],
        qparams["dtype"]
    )

@register_acc_op
def dequantize(*, input, input_tensor_meta):
    """ `input_tensor_meta` contains extra argument of quantization
    parameters, e.g. scale/zero_point and will be using for
    lowring dequantize op to TensorRT
    """
    return torch.dequantize(input)


@register_acc_op_mapping(op_and_target=("call_function", operator.sub))
@register_acc_op
def sub(*, input, other):
    return input - other


@register_acc_op_mapping(op_and_target=("call_function", operator.mul))
@register_acc_op
def mul(*, input, other):
    return input * other


@register_acc_op_mapping(op_and_target=("call_function", operator.truediv))
@register_acc_op
def div(*, input, other):
    return input / other


@register_acc_op_mapping(op_and_target=("call_function", torch.pow))
@register_acc_op
def pow(*, input, exponent):
    return torch.pow(input, exponent)


@register_acc_op_mapping(op_and_target=("call_function", nn.functional.relu))
@register_acc_op_mapping(
    op_and_target=("call_function", torch.relu),
    arg_replacement_tuples=[("input", "input")],
)
@register_acc_op_mapping(
    op_and_target=("call_method", "relu"),
    arg_replacement_tuples=[("input", "input")],
)
@register_acc_op
def relu(*, input, inplace=False):
    return nn.functional.relu(**locals())

@register_custom_acc_mapper_fn(
    op_and_target=("call_function", torch.log1p),
    arg_replacement_tuples=[
        ("input", "input"),
    ],
)
def torch_log1p_mapper(node: torch.fx.Node, _: torch.nn.Module) -> torch.fx.Node:
    with node.graph.inserting_before(node):
        add_kwargs = {"input": node.kwargs["input"], "other": 1.0}
        add_node = node.graph.call_function(add, kwargs=add_kwargs)
        add_node.meta = node.meta.copy()
        log_kwargs = {"input": add_node}
        log_node = node.graph.call_function(log, kwargs=log_kwargs)
        log_node.meta = node.meta.copy()
        return log_node

@register_custom_acc_mapper_fn(
    op_and_target=("call_method", "sum"),
    arg_replacement_tuples=[
        ("input", "input"),
        ("dim", "dim", this_arg_is_optional),
        ("keepdim", "keepdim", this_arg_is_optional),
        ("dtype", "dtype", this_arg_is_optional),
    ],
)
@register_custom_acc_mapper_fn(
    op_and_target=("call_function", torch.sum),
    arg_replacement_tuples=[
        ("input", "input"),
        ("dim", "dim", this_arg_is_optional),
        ("keepdim", "keepdim", this_arg_is_optional),
        ("dtype", "dtype", this_arg_is_optional),
    ],
)
def add_sum_mapper(node: torch.fx.Node, mod: torch.fx.GraphModule) -> torch.fx.Node:
    with node.graph.inserting_before(node):
        sum_kwargs = dict(node.kwargs)
        if "dim" in sum_kwargs and isinstance(sum_kwargs["dim"], int):
            sum_kwargs["dim"] = (sum_kwargs["dim"],)
        sum_node = node.graph.call_function(sum, kwargs=sum_kwargs)
        sum_node.meta = node.meta.copy()
        return sum_node


@register_acc_op
def sum(*, input, dim=None, keepdim=False, dtype=None):
    if dim is not None:
        return torch.sum(**locals())
    else:
        return input.sum(dtype=dtype)


@register_acc_op_mapping(op_and_target=("call_function", torch.sigmoid))
@register_acc_op_mapping(op_and_target=("call_method", "sigmoid"))
@register_acc_op
def sigmoid(*, input):
    return torch.sigmoid(**locals())


@register_acc_op_mapping(op_and_target=("call_function", torch.sinh))
@register_acc_op
def sinh(*, input):
    return torch.sinh(**locals())


@register_acc_op_mapping(op_and_target=("call_function", torch.cosh))
@register_acc_op
def cosh(*, input):
    return torch.cosh(**locals())


@register_acc_op_mapping(op_and_target=("call_function", torch.tanh))
@register_acc_op
def tanh(*, input):
    return torch.tanh(**locals())


@register_acc_op_mapping(op_and_target=("call_function", torch.asin))
@register_acc_op
def asin(*, input):
    return torch.asin(**locals())


@register_acc_op_mapping(op_and_target=("call_function", torch.acos))
@register_acc_op
def acos(*, input):
    return torch.acos(**locals())


@register_acc_op_mapping(op_and_target=("call_function", torch.atan))
@register_acc_op
def atan(*, input):
    return torch.atan(**locals())


@register_acc_op_mapping(op_and_target=("call_function", torch.exp))
@register_acc_op
def exp(*, input):
    return torch.exp(**locals())


@register_acc_op_mapping(op_and_target=("call_function", torch.log))
@register_acc_op
def log(*, input):
    return torch.log(**locals())


@register_acc_op_mapping(op_and_target=("call_function", torch.sqrt))
@register_acc_op
def sqrt(*, input):
    return torch.sqrt(**locals())


@register_acc_op_mapping(op_and_target=("call_function", torch.reciprocal))
@register_acc_op
def reciprocal(*, input):
    return torch.reciprocal(**locals())


@register_acc_op_mapping(op_and_target=("call_function", torch.abs))
@register_acc_op
def abs(*, input):
    return torch.abs(**locals())


@register_acc_op_mapping(op_and_target=("call_function", torch.neg))
@register_acc_op
def neg(*, input):
    return torch.neg(**locals())


@register_acc_op_mapping(op_and_target=("call_function", torch.floor))
@register_acc_op
def floor(*, input):
    return torch.floor(**locals())


@register_acc_op_mapping(op_and_target=("call_function", torch.ceil))
@register_acc_op
def ceil(*, input):
    return torch.ceil(**locals())


@register_acc_op_mapping(op_and_target=("call_function", torch.conv2d))
@register_acc_op
def conv2d(*, input, weight, bias, stride, padding, dilation, groups):
    return nn.functional.conv2d(**locals())


@register_acc_op
def quantized_conv2d(
    *,
    input,
    weight,
    bias,
    stride,
    padding,
    dilation,
    groups,
    padding_mode,
    acc_out_ty=None,
):
    assert acc_out_ty is not None
    return torch.nn.quantized.functional.conv2d(
        input,
        weight,
        bias,
        stride,
        padding,
        dilation,
        groups,
        padding_mode,
        acc_utils.get_field_from_acc_out_ty(acc_out_ty, "q_scale"),
        acc_utils.get_field_from_acc_out_ty(acc_out_ty, "q_zero_point"),
    )


@register_acc_op_mapping(op_and_target=("call_function", nn.functional.batch_norm))
@register_acc_op
def batch_norm(
    *, input, running_mean, running_var, weight, bias, training, momentum, eps
):
    return nn.functional.batch_norm(**locals())


@register_acc_op_mapping(op_and_target=("call_function", nn.functional.layer_norm))
@register_acc_op
def layer_norm(*, input, normalized_shape, weight, bias, eps):
    return nn.functional.layer_norm(**locals())

def argmin_max_mapper_impl(node: torch.fx.Node, largest: bool) -> torch.fx.Node:
    """
    Map torch.argmin or torch.argmax to acc_ops.flatten (depend on dim) + acc_ops.topk
    + acc_ops.getitem + acc_ops.squeeze (depends on keepdim).
    """
    input_node = node.kwargs["input"]
    dim = node.kwargs["dim"]
    keepdim = node.kwargs["keepdim"]

    if dim is None and keepdim:
        raise RuntimeError("We currently don't support argmin/argmax with dim=None and keepdim=True")

    with node.graph.inserting_before(node):
        if dim is None:
            flatten_kwargs = {"input": node.kwargs["input"], "start_dim": 0, "end_dim": -1}
            flatten_node = node.graph.call_function(flatten, kwargs=flatten_kwargs)
            flatten_node.meta["type"] = torch.Tensor
            input_node = flatten_node
            dim = -1

        topk_kwargs = {"input": input_node, "k": 1, "dim": dim, "largest": largest, "sorted": False}
        topk_node = node.graph.call_function(topk, kwargs=topk_kwargs)
        # It's actually more like NamedTuple but tuple here should be fine.
        topk_node.meta["type"] = tuple

        getitem_kwargs = {"input": topk_node, "idx": 1}
        getitem_node = node.graph.call_function(getitem, kwargs=getitem_kwargs)
        getitem_node.meta["type"] = torch.Tensor
        output_node = getitem_node

        if not keepdim:
            squeeze_kwargs = {"input": getitem_node, "dim": dim}
            output_node = node.graph.call_function(squeeze, kwargs=squeeze_kwargs)

        output_node.meta = node.meta.copy()
        return output_node

@register_custom_acc_mapper_fn(
    op_and_target=("call_function", torch.argmin),
    arg_replacement_tuples=[
        ("input", "input"),
        ("dim", "dim"),
        ("keepdim", "keepdim"),
    ],
)
def torch_argmin_mapper(node: torch.fx.Node, _: torch.nn.Module) -> torch.fx.Node:
    """
    Map torch.argmin to acc_ops.flatten (depend on dim) + acc_ops.topk + acc_ops.getitem
    + acc_ops.squeeze (depends on keepdim).
    """
    return argmin_max_mapper_impl(node, largest=False)

@register_acc_op_mapping(op_and_target=("call_function", torch.linalg.norm))
@register_acc_op
def linalg_norm(*, input, ord, dim, keepdim):
    return torch.linalg.norm(**locals())


@register_custom_acc_mapper_fn(
    op_and_target=("call_method", "split"),
    arg_replacement_tuples=[
        ("tensor", "input"),
        ("split_size_or_sections", "split_size_or_sections"),
        ("dim", "dim"),
    ],
)
@register_custom_acc_mapper_fn(
    op_and_target=("call_function", torch.split),
    arg_replacement_tuples=[
        ("tensor", "input"),
        ("split_size_or_sections", "split_size_or_sections"),
        ("dim", "dim"),
    ],
)
def torch_split_mapper(node: torch.fx.Node, mod: nn.Module) -> torch.fx.Node:
    """
    If split_size_or_sections is sections, map the node to slice_tensors
    + tuple_construct. Otherwise, if split_size_or_sections is split_size,
    map the node to acc_ops.split.
    """
    split_size_or_sections = node.kwargs["split_size_or_sections"]
    with node.graph.inserting_before(node):
        if isinstance(split_size_or_sections, int):
            new_kwargs = {
                "input": node.kwargs["input"],
                "split_size": split_size_or_sections,
                "dim": node.kwargs["dim"],
            }
            new_node = node.graph.call_function(split, kwargs=new_kwargs)
            new_node.meta = node.meta.copy()
            return new_node

        start = 0
        slice_nodes = []
        for i in split_size_or_sections:
            new_kwargs = {
                "input": node.kwargs["input"],
                "dims": (node.kwargs["dim"],),
                "starts": (start,),
                "stops": (start + i,),
                "steps": (1,),
            }
            new_node = node.graph.call_function(slice_tensor, kwargs=new_kwargs)
            new_node.meta["type"] = torch.Tensor
            slice_nodes.append(new_node)
            start += i

        new_node = node.graph.call_function(
            tuple_construct, kwargs={"tensors": tuple(slice_nodes)}
        )
        new_node.meta = node.meta.copy()
        return new_node


@register_acc_op
def split(*, input, split_size, dim):
    return torch.split(input, split_size, dim)


@register_acc_op
def tuple_construct(*, tensors):
    return tuple(tensors)


@register_acc_op_mapping(
    op_and_target=("call_function", torch.ops.quantized.batch_norm2d),
    arg_replacement_tuples=[
        ("input", "input"),
        ("weight", "weight"),
        ("bias", "bias"),
        ("running_mean", "running_mean"),
        ("running_var", "running_var"),
        ("eps", "eps"),
        ("scale", "scale"),
        ("zero_point", "zero_point"),
    ],
    kwargs_to_move_to_acc_out_ty=[
        ("scale", "q_scale"),
        ("zero_point", "q_zero_point"),
    ],
)
@register_acc_op
def quantized_batch_norm2d(
    *, input, running_mean, running_var, weight, bias, eps, acc_out_ty
):
    return torch.ops.quantized.batch_norm2d(
        input,
        weight,
        bias,
        running_mean,
        running_var,
        eps,
        acc_utils.get_field_from_acc_out_ty(acc_out_ty, "q_scale"),
        acc_utils.get_field_from_acc_out_ty(acc_out_ty, "q_zero_point"),
    )


@register_acc_op_mapping(op_and_target=("call_function", nn.functional.embedding_bag))
@register_acc_op
def embedding_bag(
    *,
    input,
    weight,
    offsets,
    max_norm,
    norm_type,
    scale_grad_by_freq,
    mode,
    sparse,
    per_sample_weights,
    include_last_offset,
    padding_idx,
):
    return nn.functional.embedding_bag(**locals())


@register_acc_op_mapping(
    op_and_target=(
        "call_function",
        torch.ops.quantized.embedding_bag_byte_rowwise_offsets,
    )
)
@register_acc_op
def embedding_bag_byte_rowwise_offsets(
    *,
    weight,
    indices,
    offsets,
    scale_grad_by_freq,
    mode,
    pruned_weights,
    per_sample_weights,
    compressed_indices_mapping,
    include_last_offset,
):
    return torch.ops.quantized.embedding_bag_byte_rowwise_offsets(**locals())

@register_acc_op_mapping(
    op_and_target=(
        "call_function",
        torch.ops.quantized.embedding_bag_4bit_rowwise_offsets,
    )
)
@register_acc_op
def embedding_bag_4bit_rowwise_offsets(
    *,
    weight,
    indices,
    offsets,
    scale_grad_by_freq,
    mode,
    pruned_weights,
    per_sample_weights,
    compressed_indices_mapping,
    include_last_offset,
):
    return torch.ops.quantized.embedding_bag_4bit_rowwise_offsets(**locals())


@register_acc_op_mapping(op_and_target=("call_function", torch.sin))
@register_acc_op
def sin(*, input):
    return torch.sin(**locals())


@register_acc_op_mapping(op_and_target=("call_function", torch.cos))
@register_acc_op
def cos(*, input):
    return torch.cos(**locals())


@register_acc_op_mapping(op_and_target=("call_function", torch.tan))
@register_acc_op
def tan(*, input):
    return torch.tan(**locals())


@register_acc_op_mapping(op_and_target=("call_function", torch.topk))
@register_acc_op
def topk(*, input, k, dim, largest, sorted):
    return torch.topk(**locals())


@register_acc_op_mapping(op_and_target=("call_function", operator.getitem))
@register_acc_op
def getitem(*, input, idx):
    return input[idx]


@register_acc_op
def slice_tensor(*, input, dims, starts, stops, steps):
    slices = [None for _ in range(input.dim())]

    # For all provided dims, extract out a slice for starts/stops/steps.
    for idx, dim in enumerate(dims):
        slices[dim] = slice(starts[idx], stops[idx], steps[idx])

    # For all unspecified dims, default to the full slice.
    for idx, s in enumerate(slices):
        if s is None:
            slices[idx] = slice(None, None, None)

    return input[slices]


@register_custom_acc_mapper_fn(
    op_and_target=("call_function", torch.narrow),
    arg_replacement_tuples=[
        ("input", "input"),
        ("dim", "dim"),
        ("start", "start"),
        ("length", "length"),
    ],
)
@register_custom_acc_mapper_fn(
    op_and_target=("call_method", "narrow"),
    arg_replacement_tuples=[
        ("input", "input"),
        ("dim", "dim"),
        ("start", "start"),
        ("length", "length"),
    ],
)
def custom_narrow_mapper(node: torch.fx.Node, mod: nn.Module) -> torch.fx.Node:
    kwargs = {
        "input": node.kwargs["input"],
        "dims": (node.kwargs["dim"],),
        "starts": (node.kwargs["start"],),
        "stops": (node.kwargs["start"] + node.kwargs["length"],),
        "steps": (1,),
    }
    with node.graph.inserting_before(node):
        new_node = node.graph.call_function(slice_tensor, kwargs=kwargs)
    new_node.meta = node.meta.copy()
    return new_node


@register_acc_op_mapping(
    op_and_target=("call_function", torch.reshape),
    arg_replacement_tuples=[
        ("input", "input"),
        ("shape", "shape"),
    ],
    kwargs_to_move_to_acc_out_ty=[("shape", "shape")],
)
@register_acc_op_mapping(
    op_and_target=("call_method", "view"),
    arg_replacement_tuples=[
        ("input", "input"),
        ("*", "shape"),
    ],
    kwargs_to_move_to_acc_out_ty=[("shape", "shape")],
)
@register_acc_op
def reshape(*, input, acc_out_ty=None):
    assert acc_out_ty is not None
    return torch.reshape(
        input, tuple(acc_utils.get_field_from_acc_out_ty(acc_out_ty, "shape"))
    )


@register_custom_acc_mapper_fn(
    op_and_target=("call_method", "reshape"),
    arg_replacement_tuples=[
        ("input", "input"),
        ("*", "shape"),
    ],
)
def custom_tensor_reshape_mapper(node: torch.fx.Node, _: nn.Module) -> torch.fx.Node:
    """
    For Tensor.reshape node, args could be (input, 1, 2, 3) or (input, (1, 2, 3)).
    Here we do some special handling with the `shape` arg in order to map it to
    acc_ops.reshape. It also handles the case when `shape` is a list instead of
    tuple.
    """
    input_node = node.kwargs["input"]
    shape = node.kwargs["shape"]

    if isinstance(shape[0], (tuple, list)):
        shape = shape[0]

    with node.graph.inserting_before(node):
        new_node = node.graph.call_function(
            reshape,
            kwargs={
                "input": input_node,
                "acc_out_ty": acc_utils.build_raw_tensor_meta(shape=shape),
            },
        )
        new_node.meta = node.meta.copy()
        return new_node


@register_acc_op
def to_dtype(input, acc_out_ty=None):
    assert acc_out_ty is not None, "valid acc_out_ty needed"
    return input.to(dtype=acc_utils.get_field_from_acc_out_ty(acc_out_ty, "dtype"))


@register_custom_acc_mapper_fn(
    op_and_target=("call_method", "to"),
    arg_replacement_tuples=[
        ("input", "input"),
        ("dtype", "dtype"),
    ],
)
def custom_tensor_to_mapper(node: torch.fx.Node, _: nn.Module):
    dest_dtype = node.kwargs["dtype"]
    mem_format = node.kwargs.get("memory_format")
    device = node.kwargs.get("device")
    assert dest_dtype is not None
    assert mem_format is None or mem_format == torch.preserve_format
    assert device is None

    new_kwargs = {
        "input": node.kwargs["input"],
        "acc_out_ty": acc_utils.build_raw_tensor_meta(dtype=dest_dtype),
    }

    with node.graph.inserting_before(node):
        new_node = node.graph.create_node(
            "call_function", to_dtype, kwargs=new_kwargs, name=node.name
        )
        new_node.meta = node.meta
        return new_node


@register_custom_acc_mapper_fn(
    op_and_target=("call_function", torch.add),
    # Note that we may have aliases for inputs here due to issues with deterministically
    # knowing the correct target that will be resolved by pytorch.
    arg_replacement_tuples=[
        (("input", "a"), "input"),
        (("other", "b"), "other"),
        ("alpha", "alpha", this_arg_is_optional),
    ],
)
def custom_torch_add_mapper(node: torch.fx.Node, mod: nn.Module) -> torch.fx.Node:
    """
    Add custom mapping for torch.add because it has an `alpha` parameter which scales
    the `other` input, and we want to make that mul a separate node.
    """
    with node.graph.inserting_before(node):
        # If alpha is in kwargs check if we need to add a mul, and use correct kwargs.
        if "alpha" in node.kwargs:
            # Add mul node only if it has a numerical impact, i.e. alpha != 1.0.
            if node.kwargs["alpha"] != 1.0:
                other_node = node.graph.create_node(
                    "call_function",
                    mul,
                    kwargs={
                        "input": node.kwargs["other"],
                        "other": node.kwargs["alpha"],
                    },
                    name=node.name + "_mul_alpha",
                )
                other_node.meta = node.meta
            else:
                other_node = node.kwargs["other"]
            add_kwargs = {"input": node.kwargs["input"], "other": other_node}
        else:
            add_kwargs = node.kwargs

        new_node = node.graph.create_node(
            "call_function", add, kwargs=add_kwargs, name=node.name
        )
        new_node.meta = node.meta
        return new_node


@register_custom_acc_mapper_fn(
    op_and_target=("call_module", nn.quantized.Linear),
    arg_replacement_tuples=[
        ("input", "input"),
    ],
)
def packed_quantized_linear_mapper(
    node: torch.fx.Node, mod: nn.Module
) -> torch.fx.Node:
    """
    Mapping from quantized_linear module to acc_op.linear. We unpack weight and bias
    in this mapper and pass them directly to linear node.
    """
    linear_module = dict(mod.named_modules())[node.target]
    prefix = node.target.replace(".", "_")
    weight_name = f"{prefix}_weight"
    bias_name = f"{prefix}_bias"

    # Store weight and bias in the main module
    mod.register_buffer(weight_name, linear_module.weight())
    if linear_module.bias() is not None:
        mod.register_buffer(bias_name, linear_module.bias())

    with node.graph.inserting_before(node):
        # Insert get_attr nodes for weight and bias
        get_weight = node.graph.get_attr(weight_name)
        get_weight.meta["tensor_meta"] = _extract_tensor_metadata(linear_module.weight())

        get_bias = None
        if linear_module.bias() is not None:
            get_bias = node.graph.get_attr(bias_name)
            get_bias.meta["tensor_meta"] = _extract_tensor_metadata(linear_module.bias())

        # Create kwargs for acc_op.quantized_linear
        kwargs = {
            "input": node.kwargs["input"],
            "weight": get_weight,
            "bias": get_bias,
            "acc_out_ty": acc_utils.build_raw_tensor_meta(
                q_scale=linear_module.scale, q_zero_point=linear_module.zero_point
            ),
        }

        new_node = node.graph.call_function(quantized_linear, kwargs=kwargs)
        new_node.meta = node.meta
        return new_node


@register_custom_acc_mapper_fn(
    op_and_target=("call_module", nn.quantized.Conv2d),
    arg_replacement_tuples=[
        ("input", "input"),
    ],
)
def packed_quantized_conv2d_mapper(
    node: torch.fx.Node, mod: nn.Module
) -> torch.fx.Node:
    """
    Mapping from quantzed Conv2d module to acc_op.conv. We unpack all the parameters
    in this mapper and pass them directly to conv2d node.
    """
    conv_module = dict(mod.named_modules())[node.target]
    prefix = node.target.replace(".", "_")
    weight_name = f"{prefix}_weight"
    bias_name = f"{prefix}_bias"

    # Store weight and bias in the main module
    mod.register_buffer(weight_name, conv_module.weight())
    if conv_module.bias() is not None:
        mod.register_buffer(bias_name, conv_module.bias())

    with node.graph.inserting_before(node):
        # Insert get_attr nodes for weight and bias
        get_weight = node.graph.get_attr(weight_name)
        get_weight.meta["tensor_meta"] = _extract_tensor_metadata(conv_module.weight())

        get_bias = None
        if conv_module.bias() is not None:
            get_bias = node.graph.get_attr(bias_name)
            get_bias.meta["tensor_meta"] = _extract_tensor_metadata(conv_module.bias())

        # Create kwargs for acc_op.conv
        kwargs = {
            "input": node.kwargs["input"],
            "weight": get_weight,
            "bias": get_bias,
            "stride": conv_module.stride,
            "padding": conv_module.padding,
            "dilation": conv_module.dilation,
            "groups": conv_module.groups,
            "padding_mode": conv_module.padding_mode,
            "acc_out_ty": acc_utils.build_raw_tensor_meta(
                q_scale=conv_module.scale, q_zero_point=conv_module.zero_point
            ),
        }

        new_node = node.graph.call_function(quantized_conv2d, kwargs=kwargs)
        new_node.meta = node.meta
        return new_node


@register_custom_acc_mapper_fn(
    op_and_target=("call_function", torch.ops.quantized.add_relu),
    arg_replacement_tuples=[
        ("input", "input"),
        ("other", "other"),
        ("scale", "scale"),
        ("zero_point", "zero_point"),
    ],
)
def add_relu_unfuse_mapper(
    node: torch.fx.Node, mod: torch.fx.GraphModule
) -> torch.fx.Node:
    with node.graph.inserting_before(node):
        add_kwargs = {
            "input": node.kwargs["input"],
            "other": node.kwargs["other"],
            "acc_out_ty": acc_utils.build_raw_tensor_meta(
                q_scale=node.kwargs["scale"],
                q_zero_point=node.kwargs["zero_point"],
            ),
        }
        add_node = node.graph.call_function(quantized_add, kwargs=add_kwargs)
        add_node.meta = node.meta.copy()

        relu_node = node.graph.call_function(
            relu, kwargs={"input": add_node, "inplace": False}
        )
        relu_node.meta = node.meta
        return relu_node


@register_custom_acc_mapper_fn(
    op_and_target=("call_module", nn.intrinsic.quantized.ConvReLU2d),
    arg_replacement_tuples=[
        ("input", "input"),
    ],
)
def packed_quantized_convrelu2d_mapper(
    node: torch.fx.Node, mod: nn.Module
) -> torch.fx.Node:
    """
    Mapping from quantized ConvReLU2d module to acc_op.relu. We use packed_quantized_conv2d_mapper to unpack all the parameters
    in this mapper and pass the returned conv2d node directly to relu node.
    """

    with node.graph.inserting_before(node):
        # conv2d op
        conv2d_node = packed_quantized_conv2d_mapper(node, mod)

        # relu op
        relu_node = node.graph.call_function(
            relu, kwargs={"input": conv2d_node, "inplace": False}
        )
        relu_node.meta = node.meta
        return relu_node

@register_custom_acc_mapper_fn(
    op_and_target=("call_function", torch.quantize_per_tensor),
    arg_replacement_tuples=[
        ("input", "input"),
        ("scale", "scale"),
        ("zero_point", "zero_point"),
        ("dtype", "dtype"),
    ],
)
def custom_quantize_per_tensor_mapper(node: torch.fx.Node, mod: nn.Module) -> torch.fx.Node:
    qparams = {}
    qparams["qscheme"] = torch.per_tensor_affine
    qparams["scale"] = node.kwargs["scale"]
    qparams["zero_point"] = node.kwargs["zero_point"]
    qparams["dtype"] = node.kwargs["dtype"]
    new_kwargs = {"input": node.kwargs["input"], "qparams": qparams}
    with node.graph.inserting_before(node):
        new_node = node.graph.create_node(
            "call_function", quantize_per_tensor, kwargs=new_kwargs, name=node.name
        )
        new_node.meta = node.meta
        return new_node

@register_custom_acc_mapper_fn(
    op_and_target=("call_function", torch.quantize_per_channel),
    arg_replacement_tuples=[
        ("input", "input"),
        ("scale", "scale"),
        ("zero_point", "zero_point"),
        ("axis", "axis"),
        ("dtype", "dtype"),
    ],
)
def custom_quantize_per_channel_mapper(node: torch.fx.Node, mod: nn.Module) -> torch.fx.Node:
    qparams = {}
    qparams["qscheme"] = torch.per_tensor_affine
    qparams["scale"] = node.kwargs["scale"]
    qparams["zero_point"] = node.kwargs["zero_point"]
    qparams["axis"] = node.kwargs["axis"]
    qparams["dtype"] = node.kwargs["dtype"]
    new_kwargs = {"input": node.kwargs["input"], "qparams": qparams}
    with node.graph.inserting_before(node):
        new_node = node.graph.create_node(
            "call_function", quantize_per_channel, kwargs=new_kwargs, name=node.name
        )
        new_node.meta = node.meta
        return new_node

@register_custom_acc_mapper_fn(
    op_and_target=("call_function", torch.dequantize),
    arg_replacement_tuples=[
        ("input", "input")
    ]
)
@register_custom_acc_mapper_fn(
    op_and_target=("call_method", "dequantize"),
    arg_replacement_tuples=[
        ("input", "input")
    ]
)
def custom_dequantize_mapper(node: torch.fx.Node, mod: nn.Module) -> torch.fx.Node:
    assert "tensor_meta" in node.kwargs["input"].meta
    new_kwargs = {"input": node.kwargs["input"], "input_tensor_meta": node.kwargs["input"].meta["tensor_meta"]}
    # `input_tensor_meta` contains quantization parameters that can be used to lower
    # acc_ops.dequantize to TensorRT ops
    with node.graph.inserting_before(node):
        new_node = node.graph.create_node(
            "call_function", dequantize, kwargs=new_kwargs, name=node.name
        )
        new_node.meta = node.meta
        return new_node<|MERGE_RESOLUTION|>--- conflicted
+++ resolved
@@ -400,9 +400,6 @@
 def min_two_tensors_input(*, input, other):
     return torch.min(input, other)
 
-<<<<<<< HEAD
-=======
-
 @register_acc_op_mapping(
     op_and_target=("call_function", torch.ops.quantized.add),
     arg_replacement_tuples=[
@@ -412,18 +409,20 @@
         ("zero_point", "zero_point"),
     ],
     kwargs_to_move_to_acc_out_ty=[
-        ("scale", "q_scale"),
-        ("zero_point", "q_zero_point"),
-    ],
+        ("scale", "scale"),
+        ("zero_point", "zero_point"),
+    ],
+    qscheme=torch.per_tensor_affine,
 )
 @register_acc_op
 def quantized_add(*, input, other, acc_out_ty=None):
     assert acc_out_ty is not None
+    qparams = acc_utils.get_field_from_acc_out_ty(acc_out_ty, "qparams")
     return torch.ops.quantized.add(
         input,
         other,
-        acc_utils.get_field_from_acc_out_ty(acc_out_ty, "q_scale"),
-        acc_utils.get_field_from_acc_out_ty(acc_out_ty, "q_zero_point"),
+        qparams["scale"],
+        qparams["zero_point"],
     )
 
 
@@ -436,20 +435,21 @@
         ("zero_point", "zero_point"),
     ],
     kwargs_to_move_to_acc_out_ty=[
-        ("scale", "q_scale"),
-        ("zero_point", "q_zero_point"),
-    ],
+        ("scale", "scale"),
+        ("zero_point", "zero_point"),
+    ],
+    qscheme=torch.per_tensor_affine,
 )
 @register_acc_op
 def quantized_mul(*, input, other, acc_out_ty=None):
     assert acc_out_ty is not None
+    qparams = acc_utils.get_field_from_acc_out_ty(acc_out_ty, "qparams")
     return torch.ops.quantized.mul(
         input,
         other,
-        acc_utils.get_field_from_acc_out_ty(acc_out_ty, "q_scale"),
-        acc_utils.get_field_from_acc_out_ty(acc_out_ty, "q_zero_point"),
+        qparams["scale"],
+        qparams["zero_point"],
     )
-
 
 @register_acc_op_mapping(
     op_and_target=("call_function", torch.quantize_per_tensor),
@@ -457,18 +457,19 @@
         ("input", "input"),
         ("scale", "scale"),
         ("zero_point", "zero_point"),
-        ("dtype", "dtype"),
+        ("dtype", "dtype")
     ],
     kwargs_to_move_to_acc_out_ty=[
-        ("dtype", "dtype"),
-        ("scale", "q_scale"),
-        ("zero_point", "q_zero_point"),
-    ],
-)
->>>>>>> 6ce56494
-@register_acc_op
-def quantize_per_tensor(*, input, qparams=None):
+        ("scale", "scale"),
+        ("zero_point", "zero_point"),
+        ("dtype", "dtype")
+    ],
+    qscheme=torch.per_tensor_affine,
+)
+@register_acc_op
+def quantize_per_tensor(*, input, acc_out_ty=None):
     assert acc_out_ty is not None
+    qparams = acc_utils.get_field_from_acc_out_ty(acc_out_ty, "qparams")
     return torch.quantize_per_tensor(
         input,
         qparams["scale"],
@@ -476,9 +477,27 @@
         qparams["dtype"]
     )
 
-@register_acc_op
-def quantize_per_channel(*, input, qparams=None):
+@register_acc_op_mapping(
+    op_and_target=("call_function", torch.quantize_per_channel),
+    arg_replacement_tuples=[
+        ("input", "input"),
+        ("scales", "scales"),
+        ("zero_points", "zero_points"),
+        ("axis", "axis"),
+        ("dtype", "dtype")
+    ],
+    kwargs_to_move_to_acc_out_ty=[
+        ("scales", "scale"),
+        ("zero_points", "zero_point"),
+        ("axis", "axis"),
+        ("dtype", "dtype")
+    ],
+    qscheme=torch.per_channel_affine,
+)
+@register_acc_op
+def quantize_per_channel(*, input, acc_out_ty=None):
     assert acc_out_ty is not None
+    qparams = acc_utils.get_field_from_acc_out_ty(acc_out_ty, "qparams")
     return torch.quantize_per_tensor(
         input,
         qparams["scale"],
@@ -863,6 +882,7 @@
         ("scale", "q_scale"),
         ("zero_point", "q_zero_point"),
     ],
+    qscheme=torch.per_tensor_affine,
 )
 @register_acc_op
 def quantized_batch_norm2d(
@@ -1311,54 +1331,6 @@
         return relu_node
 
 @register_custom_acc_mapper_fn(
-    op_and_target=("call_function", torch.quantize_per_tensor),
-    arg_replacement_tuples=[
-        ("input", "input"),
-        ("scale", "scale"),
-        ("zero_point", "zero_point"),
-        ("dtype", "dtype"),
-    ],
-)
-def custom_quantize_per_tensor_mapper(node: torch.fx.Node, mod: nn.Module) -> torch.fx.Node:
-    qparams = {}
-    qparams["qscheme"] = torch.per_tensor_affine
-    qparams["scale"] = node.kwargs["scale"]
-    qparams["zero_point"] = node.kwargs["zero_point"]
-    qparams["dtype"] = node.kwargs["dtype"]
-    new_kwargs = {"input": node.kwargs["input"], "qparams": qparams}
-    with node.graph.inserting_before(node):
-        new_node = node.graph.create_node(
-            "call_function", quantize_per_tensor, kwargs=new_kwargs, name=node.name
-        )
-        new_node.meta = node.meta
-        return new_node
-
-@register_custom_acc_mapper_fn(
-    op_and_target=("call_function", torch.quantize_per_channel),
-    arg_replacement_tuples=[
-        ("input", "input"),
-        ("scale", "scale"),
-        ("zero_point", "zero_point"),
-        ("axis", "axis"),
-        ("dtype", "dtype"),
-    ],
-)
-def custom_quantize_per_channel_mapper(node: torch.fx.Node, mod: nn.Module) -> torch.fx.Node:
-    qparams = {}
-    qparams["qscheme"] = torch.per_tensor_affine
-    qparams["scale"] = node.kwargs["scale"]
-    qparams["zero_point"] = node.kwargs["zero_point"]
-    qparams["axis"] = node.kwargs["axis"]
-    qparams["dtype"] = node.kwargs["dtype"]
-    new_kwargs = {"input": node.kwargs["input"], "qparams": qparams}
-    with node.graph.inserting_before(node):
-        new_node = node.graph.create_node(
-            "call_function", quantize_per_channel, kwargs=new_kwargs, name=node.name
-        )
-        new_node.meta = node.meta
-        return new_node
-
-@register_custom_acc_mapper_fn(
     op_and_target=("call_function", torch.dequantize),
     arg_replacement_tuples=[
         ("input", "input")
