--- conflicted
+++ resolved
@@ -4,10 +4,7 @@
 import tensorrt as trt
 import torch
 import torch.fx
-<<<<<<< HEAD
-=======
 from torch.fx.node import _get_qualified_name
->>>>>>> fe0f9d1d
 
 
 # Borrowed from torch2trt
@@ -221,10 +218,7 @@
         module: torch.fx.GraphModule,
         input_specs: List[InputTensorSpec],
         explicit_batch_dimension: bool = False,
-<<<<<<< HEAD
-=======
         explicit_precision: bool = False,
->>>>>>> fe0f9d1d
         logger_level=trt.Logger.WARNING,
     ):
         super().__init__(module)
@@ -237,12 +231,6 @@
             EXPLICIT_BATCH = 1 << (int)(
                 trt.NetworkDefinitionCreationFlag.EXPLICIT_BATCH
             )
-<<<<<<< HEAD
-            self.network = self.builder.create_network(EXPLICIT_BATCH)
-        else:
-            self.network = self.builder.create_network()
-
-=======
             flag |= EXPLICIT_BATCH
 
         if explicit_precision:
@@ -257,7 +245,6 @@
             warnings.warn("Interpretation will fail due to missing operations \n"
                           + "\n".join(f"{i}" for i in missing_ops))
 
->>>>>>> fe0f9d1d
         self.optimization_profiles: Optional[List] = None
         self.input_specs = input_specs
         self.input_specs_iter = 0
@@ -322,8 +309,6 @@
                 assert (
                     len(shape_ranges) == 0
                 ), "shape_ranges are provided for input that doesn't have dynamic dim."
-<<<<<<< HEAD
-=======
 
     def validate_conversion(self):
         missing_converter = set()
@@ -340,7 +325,6 @@
                     missing_converter.add(f"{node.op} {torch.typename(submod_type)}")
 
         return missing_converter
->>>>>>> fe0f9d1d
 
     def run(
         self,
@@ -412,13 +396,7 @@
         converter = CONVERTERS.get(submod_type)
 
         if not converter:
-<<<<<<< HEAD
-            raise RuntimeError(
-                f"Conversion of module of type {type(submod)} not currently supported!"
-            )
-=======
             raise RuntimeError(f'Conversion of module of type {submod_type} not currently supported!')
->>>>>>> fe0f9d1d
 
         return converter(self.network, submod, args, kwargs, self._cur_node_name)
 
@@ -456,9 +434,4 @@
             self.network.mark_output(output)
             if self.fp16_mode and output.dtype == trt.float32:
                 output.dtype = trt.float16
-<<<<<<< HEAD
-            else:
-                output.dtype = trt.float32
-=======
->>>>>>> fe0f9d1d
             self._output_names.append(name)