--- conflicted
+++ resolved
@@ -49,11 +49,13 @@
 }
 
 if not HAS_PYDOT:
+    @compatibility(is_backward_compatible=False)
     class FxGraphDrawer:
         def __init__(self, graph_module: torch.fx.GraphModule, name: str, ignore_getattr: bool = False):
             raise RuntimeError('FXGraphDrawer requires the pydot package to be installed. Please install '
                                'pydot through your favorite Python package manager.')
 else:
+    @compatibility(is_backward_compatible=False)
     class FxGraphDrawer:
         """
         Visualize a torch.fx.Graph with graphviz
@@ -63,80 +65,6 @@
                 f.write(g.get_dot_graph().create_svg())
         """
 
-<<<<<<< HEAD
-@compatibility(is_backward_compatible=False)
-class FxGraphDrawer:
-    """
-    Visualize a torch.fx.Graph with graphviz
-    Basic usage:
-        g = FxGraphDrawer(symbolic_traced, "resnet18")
-        with open("a.svg", "w") as f:
-            f.write(g.get_dot_graph().create_svg())
-    """
-
-    def __init__(self, graph_module: torch.fx.GraphModule, name: str, ignore_getattr: bool = False):
-        self._name = name
-        self._dot_graphs = {name: self._to_dot(graph_module, name, ignore_getattr)}
-
-        for node in graph_module.graph.nodes:
-            if node.op != "call_module":
-                continue
-
-            leaf_node = self._get_leaf_node(graph_module, node)
-
-            if not isinstance(leaf_node, torch.fx.GraphModule):
-                continue
-
-            self._dot_graphs[f"{name}_{node.target}"] = self._to_dot(leaf_node, f"{name}_{node.target}", ignore_getattr)
-
-    def get_main_dot_graph(self) -> pydot.Dot:
-        return self._dot_graphs[self._name]
-
-    def get_submod_dot_graph(self, submod_name) -> pydot.Dot:
-        return self._dot_graphs[f"{self._name}_{submod_name}"]
-
-    def get_all_dot_graphs(self) -> Dict[str, pydot.Dot]:
-        return self._dot_graphs
-
-    def _get_node_style(self, node: torch.fx.Node) -> Dict[str, str]:
-        template = {
-            "shape": "record",
-            "fillcolor": "#CAFFE3",
-            "style": '"filled,rounded"',
-            "fontcolor": "#000000",
-        }
-        if node.op in _COLOR_MAP:
-            template["fillcolor"] = _COLOR_MAP[node.op]
-        else:
-            # Use a random color for each node; based on its name so it's stable.
-            target_name = node._pretty_print_target(node.target)
-            target_hash = int(hashlib.md5(target_name.encode()).hexdigest()[:8], 16)
-            template["fillcolor"] = _HASH_COLOR_MAP[target_hash % len(_HASH_COLOR_MAP)]
-        return template
-
-    def _get_leaf_node(
-        self, module: torch.nn.Module, node: torch.fx.Node
-    ) -> torch.nn.Module:
-        py_obj = module
-        assert isinstance(node.target, str)
-        atoms = node.target.split(".")
-        for atom in atoms:
-            if not hasattr(py_obj, atom):
-                raise RuntimeError(
-                    str(py_obj) + " does not have attribute " + atom + "!"
-                )
-            py_obj = getattr(py_obj, atom)
-        return py_obj
-
-    def _typename(self, target: Any) -> str:
-        if isinstance(target, torch.nn.Module):
-            return torch.typename(target)
-
-        if isinstance(target, str):
-            return target
-
-        return _get_qualified_name(target)
-=======
         def __init__(self, graph_module: torch.fx.GraphModule, name: str, ignore_getattr: bool = False):
             self._name = name
             self._dot_graphs = {name: self._to_dot(graph_module, name, ignore_getattr)}
@@ -190,7 +118,6 @@
                     )
                 py_obj = getattr(py_obj, atom)
             return py_obj
->>>>>>> e8c301e9
 
         def _typename(self, target: Any) -> str:
             if isinstance(target, torch.nn.Module):
