from collections import namedtuple
from .observer import (HistogramObserver, MovingAverageMinMaxObserver,
                       PlaceholderObserver, default_debug_observer,
                       default_dynamic_quant_observer,
                       default_float_qparams_observer, default_observer,
                       default_per_channel_weight_observer,
                       default_placeholder_observer, default_weight_observer)
<<<<<<< HEAD
from .fake_quantize import (FakeQuantize, default_fake_quant,
                            default_per_channel_weight_fake_quant,
                            default_weight_fake_quant, default_fused_act_fake_quant, default_fused_wt_fake_quant,
                            FusedMovingAvgObsFakeQuantize, default_fused_per_channel_wt_fake_quant)
=======
from torch.ao.quantization.fake_quantize import (
    FakeQuantize,
    default_fake_quant,
    default_per_channel_weight_fake_quant,
    default_weight_fake_quant,
    default_fused_act_fake_quant,
    default_fused_wt_fake_quant,
    FusedMovingAvgObsFakeQuantize,
    default_fused_per_channel_wt_fake_quant,
)
>>>>>>> fe0f9d1d
import torch
import torch.nn as nn

from typing import Union, Optional, Any

class QConfig(namedtuple('QConfig', ['activation', 'weight'])):
    """
    Describes how to quantize a layer or a part of the network by providing
    settings (observer classes) for activations and weights respectively.


    Note that QConfig needs to contain observer **classes** (like MinMaxObserver) or a callable that returns
    instances on invocation, not the concrete observer instances themselves.
    Quantization preparation function will instantiate observers multiple times for each of the layers.


    Observer classes have usually reasonable default arguments, but they can be overwritten with `with_args`
    method (that behaves like functools.partial):

      my_qconfig = QConfig(activation=MinMaxObserver.with_args(dtype=torch.qint8),
      weight=default_observer.with_args(dtype=torch.qint8))
    """
    def __new__(cls, activation, weight):
        # catch common mistakes
        if isinstance(activation, nn.Module) or isinstance(weight, nn.Module):
            raise ValueError("QConfig received observer instance, please pass observer class instead. " +
                             "Use MyObserver.with_args(x=1) to override arguments to constructor if needed")
        return super(QConfig, cls).__new__(cls, activation, weight)


default_qconfig = QConfig(activation=default_observer,
                          weight=default_weight_observer)

default_debug_qconfig = QConfig(weight=default_weight_observer,
                                activation=default_debug_observer)

default_per_channel_qconfig = QConfig(activation=default_observer,
                                      weight=default_per_channel_weight_observer)

class QConfigDynamic(namedtuple('QConfigDynamic', ['activation', 'weight'])):
    """
    Describes how to dynamically quantize a layer or a part of the network by providing
    settings (observer classes) for weights.

    It's like QConfig, but for dynamic quantization.

    Note that QConfigDynamic needs to contain observer **classes** (like MinMaxObserver) or a callable that returns
    instances on invocation, not the concrete observer instances themselves.
    Quantization function will instantiate observers multiple times for each of the layers.

    Observer classes have usually reasonable default arguments, but they can be overwritten with `with_args`
    method (that behaves like functools.partial):

      my_qconfig = QConfigDynamic(weight=default_observer.with_args(dtype=torch.qint8))
    """
    def __new__(cls, activation=torch.nn.Identity, weight=torch.nn.Identity):
        # catch common mistakes
        if isinstance(weight, nn.Module):
            raise ValueError("QConfigDynamic received observer instance, please pass observer class instead. " +
                             "Use MyObserver.with_args(x=1) to override arguments to constructor if needed")
        return super(QConfigDynamic, cls).__new__(cls, activation, weight)

default_dynamic_qconfig = QConfigDynamic(activation=default_dynamic_quant_observer,
                                         weight=default_weight_observer)
float16_dynamic_qconfig = QConfigDynamic(activation=PlaceholderObserver.with_args(dtype=torch.float32),
                                         weight=PlaceholderObserver.with_args(dtype=torch.float16))
float16_static_qconfig = QConfigDynamic(activation=PlaceholderObserver.with_args(dtype=torch.float16),
                                        weight=PlaceholderObserver.with_args(dtype=torch.float16))
per_channel_dynamic_qconfig = QConfigDynamic(activation=default_dynamic_quant_observer,
                                             weight=default_per_channel_weight_observer)

# TODO: this is weight only quant, change this to QConfigWeightOnly
# or remove the QConfigDynamic later
float_qparams_weight_only_qconfig = QConfigDynamic(
    activation=default_placeholder_observer,
    weight=default_float_qparams_observer)

default_qat_qconfig = QConfig(activation=default_fake_quant,
                              weight=default_weight_fake_quant)

default_weight_only_qconfig = QConfig(activation=torch.nn.Identity,
                                      weight=default_weight_fake_quant)
default_activation_only_qconfig = QConfig(activation=default_fake_quant,
                                          weight=torch.nn.Identity)

# QAT config that uses a fused observer + fake quant modules for optimized training performance.
# to modify the activation/weight observers, the default entries in fake_quantize.py can be modified.
default_qat_qconfig_v2 = QConfig(activation=default_fused_act_fake_quant, weight=default_fused_wt_fake_quant)

def get_default_qconfig(backend='fbgemm'):
    if backend == 'fbgemm':
        qconfig = QConfig(activation=HistogramObserver.with_args(reduce_range=True),
                          weight=default_per_channel_weight_observer)
    elif backend == 'qnnpack':
        qconfig = QConfig(activation=HistogramObserver.with_args(reduce_range=False),
                          weight=default_weight_observer)
    else:
        qconfig = default_qconfig
    return qconfig

def get_default_qat_qconfig(backend='fbgemm', version=1):
    # Histogram observer is too slow for quantization aware training
    if version is None:
        if backend == 'fbgemm':
            qconfig = QConfig(activation=FakeQuantize.with_args(observer=MovingAverageMinMaxObserver,
                                                                quant_min=0,
                                                                quant_max=255,
                                                                reduce_range=True),
                              weight=default_per_channel_weight_fake_quant)
        elif backend == 'qnnpack':
            qconfig = QConfig(activation=FakeQuantize.with_args(observer=MovingAverageMinMaxObserver,
                                                                quant_min=0,
                                                                quant_max=255,
                                                                reduce_range=False),
                              weight=default_weight_fake_quant)
        else:
            qconfig = default_qat_qconfig
    # Use the fused observer + fake_quant modules for doing QAT.
    if version == 1:
        if backend == 'fbgemm':
            qconfig = QConfig(activation=FusedMovingAvgObsFakeQuantize.with_args(observer=MovingAverageMinMaxObserver,
                                                                                 quant_min=0,
                                                                                 quant_max=255,
                                                                                 reduce_range=True),
                              weight=default_fused_per_channel_wt_fake_quant)
        elif backend == 'qnnpack':
            qconfig = QConfig(activation=FusedMovingAvgObsFakeQuantize.with_args(observer=MovingAverageMinMaxObserver,
                                                                                 quant_min=0,
                                                                                 quant_max=255,
                                                                                 reduce_range=False),
                              weight=default_fused_wt_fake_quant)
        else:
            qconfig = default_qat_qconfig_v2
    return qconfig

def assert_valid_qconfig(qconfig: Optional[Union[QConfig, QConfigDynamic]],
                         mod: torch.nn.Module) -> None:
    if qconfig is None:
        return
    is_conv_transpose_mod = (
        isinstance(mod, torch.nn.ConvTranspose1d) or
        isinstance(mod, torch.nn.ConvTranspose2d) or
        isinstance(mod, torch.nn.ConvTranspose3d))
    if is_conv_transpose_mod:
        example_observer = qconfig.weight()
        is_per_channel = (
            isinstance(example_observer, torch.quantization.PerChannelMinMaxObserver) or
            isinstance(example_observer, torch.quantization.MovingAveragePerChannelMinMaxObserver)
        )
        assert not is_per_channel, \
            'Per channel weight observer is not supported yet for ConvTranspose{n}d.'

QConfigAny = Union[QConfig,
                   QConfigDynamic, None]


def add_module_to_qconfig_obs_ctr(
        qconfig: QConfigAny,
        module: Union[nn.Module, None]) -> Any:
    r"""This is a helper function for use in quantization prepare that updates a qconfig so that
    the constructors stored in the qconfig will create observers on the same device that
    'module' is on. This is intended to be used when the qconfigs are propagated to each
    module in order to avoid potential device alignment issues.

    Args:
        qconfig: QConfig or QConfigDynamic with obs constructors stored in activation and weight
        module: module which the qconfig is related to

    Return:
        qconfig: configured so that obs constructors set to construct on the same device as module
    """

    if module is None or qconfig is None or qconfig._fields != ('activation', 'weight'):
        return qconfig

    def get_factory_kwargs_based_on_module_device():
        assert isinstance(module, torch.nn.Module)
        devices = {p.device for p in module.parameters()} | \
            {p.device for p in module.buffers()}
        device = next(iter(devices)) if len(devices) > 0 else None
        return None if device is None else {'device': device}

    def configure_constructor_to_put_obs_on_module_device(original_constructor):
        try:
            # check if constructor can accept factory_kwargs
            check = original_constructor.with_args(factory_kwargs=None)
            check()
            return original_constructor.with_callable_args(factory_kwargs=get_factory_kwargs_based_on_module_device)
        except AttributeError:  # qconfig doesn't have activation or weight
            return original_constructor
        except TypeError:  # the class doesn't accept factory_kwargs argument
            return original_constructor

    activation = configure_constructor_to_put_obs_on_module_device(qconfig.activation)
    weight = configure_constructor_to_put_obs_on_module_device(qconfig.weight)

    if isinstance(qconfig, QConfig):
        return QConfig(activation, weight)
    else:
        return QConfigDynamic(activation, weight)


def qconfig_equals(q1: QConfigAny, q2: QConfigAny):
    # functools.partial has no __eq__ operator defined so '==' defaults to 'is'
    def partial_equals(p1, p2):
        same = p1.func == p2.func
        same = same and p1.args == p2.args
        return same and p1.keywords == p2.keywords

    if q1 is None or q2 is None:
        return q1 == q2
    else:
        assert q1 is not None and q2 is not None
        try:
            return partial_equals(q1.activation.p, q2.activation.p) and partial_equals(q1.weight.p, q2.weight.p)
        except AttributeError:
            return q1 == q2<|MERGE_RESOLUTION|>--- conflicted
+++ resolved
@@ -5,12 +5,6 @@
                        default_float_qparams_observer, default_observer,
                        default_per_channel_weight_observer,
                        default_placeholder_observer, default_weight_observer)
-<<<<<<< HEAD
-from .fake_quantize import (FakeQuantize, default_fake_quant,
-                            default_per_channel_weight_fake_quant,
-                            default_weight_fake_quant, default_fused_act_fake_quant, default_fused_wt_fake_quant,
-                            FusedMovingAvgObsFakeQuantize, default_fused_per_channel_wt_fake_quant)
-=======
 from torch.ao.quantization.fake_quantize import (
     FakeQuantize,
     default_fake_quant,
@@ -21,7 +15,6 @@
     FusedMovingAvgObsFakeQuantize,
     default_fused_per_channel_wt_fake_quant,
 )
->>>>>>> fe0f9d1d
 import torch
 import torch.nn as nn
 
