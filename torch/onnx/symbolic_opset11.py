--- conflicted
+++ resolved
@@ -436,13 +436,9 @@
 #     pad: the paddings in pytorch.
 #          The order is dim_n_begin, dim_n_end, dim_n-1_begin, dim_n-1_end, ..., dim_m_begin, dim_m_end,
 #          where m is in range [0, n].
-<<<<<<< HEAD
-def _prepare_onnx_paddings(g, dim, pad):
+def _prepare_onnx_paddings(g, input, pad):
     if not sym_help._is_packed_list(pad) and sym_help._is_list(pad) and sym_help._is_scalar_list(pad):
         pad = g.op("ConcatFromSequence", pad, axis_i=0, new_axis_i=1)
-=======
-def _prepare_onnx_paddings(g, input, pad):
->>>>>>> 767075c3
     # The desired order of paddings is
     # dim_0_begin, dim_1_begin, ... , dim_0_end, ..., dim_n_end.
     # n is the dimension of input.
