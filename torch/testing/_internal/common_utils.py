--- conflicted
+++ resolved
@@ -978,30 +978,6 @@
             callable()
             self.assertTrue(len(ws) == 0, msg)
 
-<<<<<<< HEAD
-    def assertWarns(self, callable, msg=''):
-        r"""
-        Test if :attr:`callable` raises a warning.
-        """
-        with warnings.catch_warnings(record=True) as ws:
-            warnings.simplefilter("always")  # allow any warning to be raised
-            callable()
-            self.assertTrue(len(ws) > 0, msg)
-
-    def assertWarnsRegex(self, callable, regex, msg=''):
-        r"""
-        Test if :attr:`callable` raises any warning with message that contains
-        the regex pattern :attr:`regex`.
-        """
-        with warnings.catch_warnings(record=True) as ws:
-            warnings.simplefilter("always")  # allow any warning to be raised
-            callable()
-            self.assertTrue(len(ws) > 0, msg)
-            found = any(re.search(regex, str(w.message)) is not None for w in ws)
-            self.assertTrue(found, msg)
-
-=======
->>>>>>> 6b414a81
     @contextmanager
     def maybeWarnsRegex(self, category, regex=''):
         """Context manager for code that *may* warn, e.g. ``TORCH_WARN_ONCE``.
