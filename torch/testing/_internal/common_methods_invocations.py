--- conflicted
+++ resolved
@@ -22,11 +22,7 @@
     all_types, double_types,
 )
 from torch.testing._internal.common_device_type import \
-<<<<<<< HEAD
-    (expectedFailure, onlyOnCPUAndCUDA, skipIf, skipCUDAIfNoMagma, skipCUDAIfNoMagmaAndNoCusolver, skipCUDAIfNoCusolver,
-=======
     (onlyOnCPUAndCUDA, skipCUDAIfNoMagma, skipCUDAIfNoMagmaAndNoCusolver, skipCUDAIfNoCusolver,
->>>>>>> fe0f9d1d
      skipCPUIfNoLapack, skipCPUIfNoFFT, skipCUDAIfRocm, precisionOverride, toleranceOverride, tol)
 from torch.testing._internal.common_cuda import CUDA11OrLater, SM53OrLater, SM60OrLater
 from torch.testing._internal.common_utils import \
@@ -83,31 +79,6 @@
         )
 
 
-<<<<<<< HEAD
-class SkipInfo(DecorateInfo):
-    """Describes which test, or type of tests, should be skipped when testing
-       an operator. Any test that matches all provided arguments will be skipped.
-       The skip will only be checked if the active_if argument is True."""
-
-    def __init__(
-            self, cls_name=None, test_name=None, *, device_type=None, dtypes=None, active_if=True,
-            expected_failure=False):
-        """
-        Args:
-            cls_name: the name of the test class to skip
-            test_name: the name of the test within the test class to skip
-            device_type: the devices for which to skip the tests
-            dtypes: the dtypes for which to skip the tests
-            active_if: whether tests matching the above arguments should be skipped
-            expected_failure: whether to assert that skipped tests fail
-        """
-        decorator = expectedFailure(device_type) if expected_failure else skipIf(True, "Skipped!")
-        super().__init__(decorators=decorator, cls_name=cls_name, test_name=test_name,
-                         device_type=device_type, dtypes=dtypes, active_if=active_if)
-
-
-=======
->>>>>>> fe0f9d1d
 class SampleInput(object):
     """Represents sample inputs to a function."""
 
@@ -644,10 +615,7 @@
         if aliases is not None:
             self.aliases = tuple(AliasInfo(a) for a in aliases)  # type: ignore[assignment]
 
-<<<<<<< HEAD
-=======
         self.supports_scripting = supports_scripting
->>>>>>> fe0f9d1d
         self.assert_jit_shape_analysis = assert_jit_shape_analysis
 
         self.test_conjugated_samples = test_conjugated_samples
@@ -2618,8 +2586,6 @@
 
     return list(generator())
 
-<<<<<<< HEAD
-=======
 def sample_inputs_max_pool2d(op_info, device, dtype, requires_grad, **kwargs):
     make_arg = partial(make_tensor, device=device, dtype=dtype, requires_grad=requires_grad)
 
@@ -2654,7 +2620,6 @@
 
     return list(generator())
 
->>>>>>> fe0f9d1d
 def sample_inputs_normalize(self, device, dtype, requires_grad, **kwargs):
     make_arg = partial(make_tensor, low=-1, high=1, device=device, dtype=dtype, requires_grad=requires_grad)
 
@@ -2701,8 +2666,6 @@
 
     return list(generator())
 
-<<<<<<< HEAD
-=======
 def sample_inputs_layer_norm(opinfo, device, dtype, requires_grad, **kwargs):
     make_arg = partial(make_tensor, device=device, dtype=dtype, requires_grad=requires_grad)
 
@@ -2739,7 +2702,6 @@
 
     return list(generator())
 
->>>>>>> fe0f9d1d
 def sample_inputs_hardswish(self, device, dtype, requires_grad):
     N = 5
     # make sure we are testing -3 -> 3 range. default is -10 -> 10 so maybe unnecessary ?
@@ -7016,16 +6978,10 @@
            skips=(
                # Will be removed once https://github.com/pytorch/pytorch/issues/62328 is fixed
                # Probable fix (open PR): https://github.com/pytorch/pytorch/pull/62570
-<<<<<<< HEAD
-               SkipInfo('TestGradients', 'test_fn_grad', device_type='cuda', dtypes=(torch.complex128,)),
-               SkipInfo('TestCommon', 'test_dtypes'),
-               SkipInfo('TestGradients', 'test_fn_gradgrad'),
-=======
                DecorateInfo(unittest.skip("Skipped!"), 'TestGradients', 'test_fn_grad', device_type='cuda',
                             dtypes=(torch.complex128,)),
                DecorateInfo(unittest.skip("Skipped!"), 'TestCommon', 'test_dtypes'),
                DecorateInfo(unittest.skip("Skipped!"), 'TestGradients', 'test_fn_gradgrad'),
->>>>>>> fe0f9d1d
                # This test fails because singular inputs cannot be reliably
                # generated unless we're using double types
                DecorateInfo(unittest.skip("Skipped!"), 'TestOpInfo', 'test_unsupported_dtypes'),
@@ -7304,20 +7260,13 @@
            decorators=[skipCUDAIfNoMagmaAndNoCusolver, skipCUDAIfRocm, skipCPUIfNoLapack],
            skips=(
                # we skip jit tests because `lu` is a torch function
-<<<<<<< HEAD
-               SkipInfo('TestJit', 'test_variant_consistency_jit'),
-=======
                DecorateInfo(unittest.skip("Skipped!"), 'TestJit', 'test_variant_consistency_jit'),
->>>>>>> fe0f9d1d
            )),
     OpInfo('lu_solve',
            op=torch.lu_solve,
            dtypes=floating_and_complex_types(),
            check_batched_gradgrad=False,
-<<<<<<< HEAD
-=======
-           supports_forward_ad=True,
->>>>>>> fe0f9d1d
+           supports_forward_ad=True,
            sample_inputs_func=sample_inputs_lu_solve,
            decorators=[skipCUDAIfNoMagmaAndNoCusolver, skipCUDAIfRocm, skipCPUIfNoLapack]),
     OpInfo('lu_unpack',
@@ -7548,11 +7497,7 @@
                # RuntimeError: aliasOp != torch::jit::getOperatorAliasMap().end()
                # INTERNAL ASSERT FAILED at "../torch/csrc/jit/passes/utils/check_alias_annotation.cpp":159,
                # please report a bug to PyTorch.
-<<<<<<< HEAD
-               SkipInfo('TestJit', 'test_variant_consistency_jit',),
-=======
                DecorateInfo(unittest.skip("Skipped!"), 'TestJit', 'test_variant_consistency_jit',),
->>>>>>> fe0f9d1d
            )),
     OpInfo('aminmax',
            ref=lambda x, dim=None, keepdim=False: (np.amin(x, axis=dim, keepdims=keepdim), np.amax(x, axis=dim, keepdims=keepdim)),
@@ -7565,8 +7510,6 @@
                # FIXME: aminmax does not check for safe casting to output
                DecorateInfo(unittest.skip("Skipped!"), 'TestCommon', 'test_out'),
            )),
-<<<<<<< HEAD
-=======
     OpInfo('nn.functional.cosine_similarity',
            aten_name="cosine_similarity",
            dtypes=floating_types_and(torch.bfloat16),
@@ -7574,16 +7517,11 @@
            supports_out=False,
            supports_forward_ad=True,
            sample_inputs_func=sample_inputs_cosine_similarity),
->>>>>>> fe0f9d1d
     OpInfo('nn.functional.adaptive_avg_pool2d',
            dtypes=floating_types(),
            dtypesIfCUDA=floating_types_and(torch.half, torch.bfloat16),
            skips=(
-<<<<<<< HEAD
-               SkipInfo('TestJit', 'test_variant_consistency_jit'),
-=======
                DecorateInfo(unittest.skip("Skipped!"), 'TestJit', 'test_variant_consistency_jit'),
->>>>>>> fe0f9d1d
            ),
            supports_out=False,
            gradcheck_nondet_tol=GRADCHECK_NONDET_TOL,
@@ -7602,14 +7540,6 @@
            dtypesIfCUDA=floating_types_and(torch.float16, *[torch.bfloat16] if CUDA11OrLater else []),
            sample_inputs_func=sample_inputs_conv_transpose2d,
            gradcheck_nondet_tol=GRADCHECK_NONDET_TOL,
-<<<<<<< HEAD
-           skips=(
-               # RuntimeError: !lhs.isAliasOf(rhs)INTERNAL ASSERT FAILED at
-               # "../torch/csrc/jit/passes/utils/check_alias_annotation.cpp":104, please report a bug to PyTorch.
-               SkipInfo('TestJit', 'test_variant_consistency_jit'),
-           ),
-           supports_out=False,),
-=======
            decorators=[
                DecorateInfo(
                    toleranceOverride({torch.float32: tol(atol=1e-04, rtol=1.3e-06), }),
@@ -7635,7 +7565,6 @@
                skipIfTBB(),
            ],
            sample_inputs_func=sample_inputs_layer_norm,),
->>>>>>> fe0f9d1d
     OpInfo('nn.functional.pad',
            variant_test_name='constant',
            aten_name='constant_pad_nd',
@@ -7652,11 +7581,7 @@
                # There are multiple aten ops, namely reflection_pad_{1,2,3}d
                # so we can't use aten_name argument in opinfo
                # RuntimeError: aliasOp != torch::jit::getOperatorAliasMap().end()
-<<<<<<< HEAD
-               SkipInfo('TestJit', 'test_variant_consistency_jit', dtypes=(torch.float32,)),
-=======
                DecorateInfo(unittest.skip("Skipped!"), 'TestJit', 'test_variant_consistency_jit', dtypes=(torch.float32,)),
->>>>>>> fe0f9d1d
            ),
            gradcheck_nondet_tol=GRADCHECK_NONDET_TOL,
            supports_out=False),
@@ -7670,11 +7595,7 @@
                # There are multiple aten ops, namely replication_pad_{1,2,3}d
                # so we can't use aten_name argument in opinfo
                # RuntimeError: aliasOp != torch::jit::getOperatorAliasMap().end()
-<<<<<<< HEAD
-               SkipInfo('TestJit', 'test_variant_consistency_jit', dtypes=(torch.float32,)),
-=======
                DecorateInfo(unittest.skip("Skipped!"), 'TestJit', 'test_variant_consistency_jit', dtypes=(torch.float32,)),
->>>>>>> fe0f9d1d
            ),
            gradcheck_nondet_tol=GRADCHECK_NONDET_TOL,
            supports_out=False),
@@ -7687,11 +7608,7 @@
            skips=(
                # Doesn't have a corresponding aten operator.
                # RuntimeError: aliasOp != torch::jit::getOperatorAliasMap().end()
-<<<<<<< HEAD
-               SkipInfo('TestJit', 'test_variant_consistency_jit', dtypes=(torch.float32,)),
-=======
                DecorateInfo(unittest.skip("Skipped!"), 'TestJit', 'test_variant_consistency_jit', dtypes=(torch.float32,)),
->>>>>>> fe0f9d1d
            ),
            supports_out=False),
     OpInfo('nn.functional.hardswish',
