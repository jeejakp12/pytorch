--- conflicted
+++ resolved
@@ -1,4 +1,12 @@
-<<<<<<< HEAD
+from .fake_quantize import (
+    # FakeQuantize (for qat)
+    default_fake_quant,
+    default_weight_fake_quant,
+    default_symmetric_fixed_qparams_fake_quant,
+    default_affine_fixed_qparams_fake_quant,
+    default_per_channel_weight_fake_quant,
+    default_histogram_fake_quant,
+)
 from .quantize import (
     add_observer_,
     add_quant_dequant,
@@ -12,17 +20,4 @@
     quantize_qat,
     register_activation_post_process_hook,
     swap_module,
-)  # noqa: F401
-=======
-from .fake_quantize import *  # noqa: F403
-
-# TODO(future PR): fix the typo, should be `__all__`
-_all__ = [
-    # FakeQuantize (for qat)
-    'default_fake_quant', 'default_weight_fake_quant',
-    'default_symmetric_fixed_qparams_fake_quant',
-    'default_affine_fixed_qparams_fake_quant',
-    'default_per_channel_weight_fake_quant',
-    'default_histogram_fake_quant',
-]
->>>>>>> 922a03d6
+)  # noqa: F401