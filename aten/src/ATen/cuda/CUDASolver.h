#pragma once

#include <ATen/cuda/CUDAContext.h>

#ifdef CUDART_VERSION

namespace at {
namespace cuda {
namespace solver {

#define CUDASOLVER_GETRF_ARGTYPES(Dtype)  \
    cusolverDnHandle_t handle, int m, int n, Dtype* dA, int ldda, int* ipiv, int* info

template<class Dtype>
void getrf(CUDASOLVER_GETRF_ARGTYPES(Dtype)) {
  TORCH_CHECK(false, "at::cuda::solver::getrf: not implemented for ", typeid(Dtype).name());
}
template<>
void getrf<float>(CUDASOLVER_GETRF_ARGTYPES(float));
template<>
void getrf<double>(CUDASOLVER_GETRF_ARGTYPES(double));
template<>
void getrf<c10::complex<double>>(CUDASOLVER_GETRF_ARGTYPES(c10::complex<double>));
template<>
void getrf<c10::complex<float>>(CUDASOLVER_GETRF_ARGTYPES(c10::complex<float>));


#define CUDASOLVER_GETRS_ARGTYPES(Dtype)  \
    cusolverDnHandle_t handle, int n, int nrhs, Dtype* dA, int lda, int* ipiv, Dtype* ret, int ldb, int* info

template<class Dtype>
void getrs(CUDASOLVER_GETRS_ARGTYPES(Dtype)) {
  TORCH_CHECK(false, "at::cuda::solver::getrs: not implemented for ", typeid(Dtype).name());
}
template<>
void getrs<float>(CUDASOLVER_GETRS_ARGTYPES(float));
template<>
void getrs<double>(CUDASOLVER_GETRS_ARGTYPES(double));
template<>
void getrs<c10::complex<double>>(CUDASOLVER_GETRS_ARGTYPES(c10::complex<double>));
template<>
void getrs<c10::complex<float>>(CUDASOLVER_GETRS_ARGTYPES(c10::complex<float>));


#define CUDASOLVER_GESVDJ_ARGTYPES(Dtype, Vtype)  \
    cusolverDnHandle_t handle, cusolverEigMode_t jobz, int econ, int m, int n, Dtype* A, int lda, Vtype* S, Dtype* U, \
    int ldu, Dtype *V, int ldv, int *info, gesvdjInfo_t params

template<class Dtype, class Vtype>
void gesvdj(CUDASOLVER_GESVDJ_ARGTYPES(Dtype, Vtype)) {
  TORCH_INTERNAL_ASSERT(false, "at::cuda::solver::gesvdj: not implemented for ", typeid(Dtype).name());
}
template<>
void gesvdj<float>(CUDASOLVER_GESVDJ_ARGTYPES(float, float));
template<>
void gesvdj<double>(CUDASOLVER_GESVDJ_ARGTYPES(double, double));
template<>
void gesvdj<c10::complex<float>>(CUDASOLVER_GESVDJ_ARGTYPES(c10::complex<float>, float));
template<>
void gesvdj<c10::complex<double>>(CUDASOLVER_GESVDJ_ARGTYPES(c10::complex<double>, double));


#define CUDASOLVER_GESVDJ_BATCHED_ARGTYPES(Dtype, Vtype)  \
    cusolverDnHandle_t handle, cusolverEigMode_t jobz, int m, int n, Dtype* A, int lda, Vtype* S, Dtype* U, \
    int ldu, Dtype *V, int ldv, int *info, gesvdjInfo_t params, int batchSize

template<class Dtype, class Vtype>
void gesvdjBatched(CUDASOLVER_GESVDJ_BATCHED_ARGTYPES(Dtype, Vtype)) {
  TORCH_INTERNAL_ASSERT(false, "at::cuda::solver::gesvdj: not implemented for ", typeid(Dtype).name());
}
template<>
void gesvdjBatched<float>(CUDASOLVER_GESVDJ_BATCHED_ARGTYPES(float, float));
template<>
void gesvdjBatched<double>(CUDASOLVER_GESVDJ_BATCHED_ARGTYPES(double, double));
template<>
void gesvdjBatched<c10::complex<float>>(CUDASOLVER_GESVDJ_BATCHED_ARGTYPES(c10::complex<float>, float));
template<>
void gesvdjBatched<c10::complex<double>>(CUDASOLVER_GESVDJ_BATCHED_ARGTYPES(c10::complex<double>, double));


<<<<<<< HEAD
#define CUDASOLVER_POTRF_ARGTYPES(Dtype)  \
    cusolverDnHandle_t handle, cublasFillMode_t uplo, int n, Dtype* A, int lda, int* info

template<class Dtype>
void potrf(CUDASOLVER_POTRF_ARGTYPES(Dtype)) {
  TORCH_INTERNAL_ASSERT(false, "at::cuda::solver::potrf: not implemented for ", typeid(Dtype).name());
}
template<>
void potrf<float>(CUDASOLVER_POTRF_ARGTYPES(float));
template<>
void potrf<double>(CUDASOLVER_POTRF_ARGTYPES(double));
template<>
void potrf<c10::complex<float>>(CUDASOLVER_POTRF_ARGTYPES(c10::complex<float>));
template<>
void potrf<c10::complex<double>>(CUDASOLVER_POTRF_ARGTYPES(c10::complex<double>));


#define CUDASOLVER_POTRF_BATCHED_ARGTYPES(Dtype)  \
    cusolverDnHandle_t handle, cublasFillMode_t uplo, int n, Dtype** A, int lda, int* info, int batchSize

template<class Dtype>
void potrfBatched(CUDASOLVER_POTRF_BATCHED_ARGTYPES(Dtype)) {
  TORCH_INTERNAL_ASSERT(false, "at::cuda::solver::potrfBatched: not implemented for ", typeid(Dtype).name());
}
template<>
void potrfBatched<float>(CUDASOLVER_POTRF_BATCHED_ARGTYPES(float));
template<>
void potrfBatched<double>(CUDASOLVER_POTRF_BATCHED_ARGTYPES(double));
template<>
void potrfBatched<c10::complex<float>>(CUDASOLVER_POTRF_BATCHED_ARGTYPES(c10::complex<float>));
template<>
void potrfBatched<c10::complex<double>>(CUDASOLVER_POTRF_BATCHED_ARGTYPES(c10::complex<double>));
=======
#define CUDASOLVER_ORGQR_BUFFERSIZE_ARGTYPES(Dtype)                        \
  cusolverDnHandle_t handle, int m, int n, int k, const Dtype *A, int lda, \
      const Dtype *tau, int *lwork

template <class Dtype>
void orgqr_buffersize(CUDASOLVER_ORGQR_BUFFERSIZE_ARGTYPES(Dtype)) {
  TORCH_CHECK(
      false,
      "at::cuda::solver::orgqr_buffersize: not implemented for ",
      typeid(Dtype).name());
}
template <>
void orgqr_buffersize<float>(CUDASOLVER_ORGQR_BUFFERSIZE_ARGTYPES(float));
template <>
void orgqr_buffersize<double>(CUDASOLVER_ORGQR_BUFFERSIZE_ARGTYPES(double));
template <>
void orgqr_buffersize<c10::complex<float>>(CUDASOLVER_ORGQR_BUFFERSIZE_ARGTYPES(c10::complex<float>));
template <>
void orgqr_buffersize<c10::complex<double>>(CUDASOLVER_ORGQR_BUFFERSIZE_ARGTYPES(c10::complex<double>));


#define CUDASOLVER_ORGQR_ARGTYPES(Dtype)                             \
  cusolverDnHandle_t handle, int m, int n, int k, Dtype *A, int lda, \
      const Dtype *tau, Dtype *work, int lwork, int *devInfo

template <class Dtype>
void orgqr(CUDASOLVER_ORGQR_ARGTYPES(Dtype)) {
  TORCH_CHECK(
      false,
      "at::cuda::solver::orgqr: not implemented for ",
      typeid(Dtype).name());
}
template <>
void orgqr<float>(CUDASOLVER_ORGQR_ARGTYPES(float));
template <>
void orgqr<double>(CUDASOLVER_ORGQR_ARGTYPES(double));
template <>
void orgqr<c10::complex<float>>(CUDASOLVER_ORGQR_ARGTYPES(c10::complex<float>));
template <>
void orgqr<c10::complex<double>>(CUDASOLVER_ORGQR_ARGTYPES(c10::complex<double>));
>>>>>>> 30dd15e7

} // namespace solver
} // namespace cuda
} // namespace at

#endif // CUDART_VERSION<|MERGE_RESOLUTION|>--- conflicted
+++ resolved
@@ -78,7 +78,6 @@
 void gesvdjBatched<c10::complex<double>>(CUDASOLVER_GESVDJ_BATCHED_ARGTYPES(c10::complex<double>, double));
 
 
-<<<<<<< HEAD
 #define CUDASOLVER_POTRF_ARGTYPES(Dtype)  \
     cusolverDnHandle_t handle, cublasFillMode_t uplo, int n, Dtype* A, int lda, int* info
 
@@ -111,7 +110,8 @@
 void potrfBatched<c10::complex<float>>(CUDASOLVER_POTRF_BATCHED_ARGTYPES(c10::complex<float>));
 template<>
 void potrfBatched<c10::complex<double>>(CUDASOLVER_POTRF_BATCHED_ARGTYPES(c10::complex<double>));
-=======
+
+
 #define CUDASOLVER_ORGQR_BUFFERSIZE_ARGTYPES(Dtype)                        \
   cusolverDnHandle_t handle, int m, int n, int k, const Dtype *A, int lda, \
       const Dtype *tau, int *lwork
@@ -152,7 +152,6 @@
 void orgqr<c10::complex<float>>(CUDASOLVER_ORGQR_ARGTYPES(c10::complex<float>));
 template <>
 void orgqr<c10::complex<double>>(CUDASOLVER_ORGQR_ARGTYPES(c10::complex<double>));
->>>>>>> 30dd15e7
 
 } // namespace solver
 } // namespace cuda
