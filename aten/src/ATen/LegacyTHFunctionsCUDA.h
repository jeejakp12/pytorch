--- conflicted
+++ resolved
@@ -20,15 +20,6 @@
 
 Tensor & _th_masked_fill_(Tensor & self, const Tensor & mask, const Scalar& value);
 Tensor & _th_masked_fill_bool_(Tensor & self, const Tensor & mask, const Scalar& value);
-<<<<<<< HEAD
-std::tuple<Tensor &,Tensor &> _th_sort_out(const Tensor & self, int64_t dim, bool descending, Tensor & values, Tensor & indices);
-std::tuple<Tensor,Tensor> _th_sort(const Tensor & self, int64_t dim, bool descending);
-std::tuple<Tensor &,Tensor &> _th_sort_out_stable(const Tensor & self, c10::optional<bool> stable, int64_t dim, bool descending, Tensor & values, Tensor & indices);
-std::tuple<Tensor,Tensor> _th_sort_stable(const Tensor & self, c10::optional<bool> stable, int64_t dim, bool descending);
-std::tuple<Tensor &,Tensor &> _th_topk_out(const Tensor & self, int64_t k, int64_t dim, bool largest, bool sorted, Tensor & values, Tensor & indices);
-std::tuple<Tensor,Tensor> _th_topk(const Tensor & self, int64_t k, int64_t dim, bool largest, bool sorted);
-=======
->>>>>>> 8be5b1ca
 Tensor & _th_renorm_out(const Tensor & self, const Scalar& p, int64_t dim, const Scalar& maxnorm, Tensor & result);
 Tensor _th_renorm(const Tensor & self, const Scalar& p, int64_t dim, const Scalar& maxnorm);
 Tensor & _th_renorm_(Tensor & self, const Scalar& p, int64_t dim, const Scalar& maxnorm);
@@ -38,11 +29,6 @@
 std::tuple<Tensor,Tensor> _th_gels(const Tensor & self, const Tensor & A);
 Tensor & _th_potri_out(Tensor & output, const Tensor & self, bool upper);
 Tensor _th_potri(const Tensor & self, bool upper);
-<<<<<<< HEAD
-std::tuple<Tensor &,Tensor &> _th_geqrf_out(const Tensor & self, Tensor & res1, Tensor & res2);
-std::tuple<Tensor,Tensor> _th_geqrf(const Tensor & self);
-=======
->>>>>>> 8be5b1ca
 Tensor & _th_copy_ignoring_overlaps_(Tensor & self, const Tensor & src);
 Tensor & _thnn_multi_margin_loss_forward_out(const Tensor & self, const Tensor & target, const Scalar& p, const Scalar& margin, const c10::optional<Tensor>& weight_opt, int64_t reduction, Tensor & output);
 Tensor _thnn_multi_margin_loss_forward(const Tensor & self, const Tensor & target, const Scalar& p, const Scalar& margin, const optional<Tensor> & weight, int64_t reduction);
