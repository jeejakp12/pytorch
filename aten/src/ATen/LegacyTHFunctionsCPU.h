#pragma once

#include <ATen/Context.h>
#include <c10/core/ScalarType.h>
#include <c10/core/TensorOptions.h>

namespace c10 {
class Scalar;
}
namespace at {
struct Generator;
class Tensor;
struct Type;
} // namespace at

namespace at {
namespace native {
namespace legacy {
namespace cpu {

Tensor & _th_masked_scatter_(Tensor & self, const Tensor & mask, const Tensor & source);
Tensor & _th_masked_scatter_bool_(Tensor & self, const Tensor & mask, const Tensor & source);
Tensor& _th_nonzero_out(const Tensor& self, Tensor& result);
Tensor _th_nonzero(const Tensor & self);
<<<<<<< HEAD
Tensor _th_var(const Tensor & self, bool unbiased);
Tensor _th_std(const Tensor & self, bool unbiased);
=======
Scalar _th_std_var(const Tensor& self, int64_t correction, bool take_sqrt);
>>>>>>> 8be5b1ca
Tensor & _th_renorm_out(const Tensor & self, const Scalar& p, int64_t dim, const Scalar& maxnorm, Tensor & result);
Tensor _th_renorm(const Tensor & self, const Scalar& p, int64_t dim, const Scalar& maxnorm);
Tensor & _th_renorm_(Tensor & self, const Scalar& p, int64_t dim, const Scalar& maxnorm);
Tensor & _th_histc_out(const Tensor & self, int64_t bins, const Scalar& min, const Scalar& max, Tensor & result);
Tensor _th_histc(const Tensor & self, int64_t bins, const Scalar& min, const Scalar& max);
std::tuple<Tensor &,Tensor &> _th_gels_out(const Tensor & self, const Tensor & A, Tensor & res1, Tensor & res2);
std::tuple<Tensor,Tensor> _th_gels(const Tensor & self, const Tensor & A);
<<<<<<< HEAD
std::tuple<Tensor &,Tensor &> _th_geqrf_out(const Tensor & self, Tensor & res1, Tensor & res2);
std::tuple<Tensor,Tensor> _th_geqrf(const Tensor & self);
Tensor & _th_ormqr_out(const Tensor & self, const Tensor & input2, const Tensor & input3, bool left, bool transpose, Tensor & result);
Tensor _th_ormqr(const Tensor & self, const Tensor & input2, const Tensor & input3, bool left, bool transpose);
=======
>>>>>>> 8be5b1ca

} // namespace th
} // namespace legacy
} // namespace native
} // namespace at<|MERGE_RESOLUTION|>--- conflicted
+++ resolved
@@ -22,12 +22,7 @@
 Tensor & _th_masked_scatter_bool_(Tensor & self, const Tensor & mask, const Tensor & source);
 Tensor& _th_nonzero_out(const Tensor& self, Tensor& result);
 Tensor _th_nonzero(const Tensor & self);
-<<<<<<< HEAD
-Tensor _th_var(const Tensor & self, bool unbiased);
-Tensor _th_std(const Tensor & self, bool unbiased);
-=======
 Scalar _th_std_var(const Tensor& self, int64_t correction, bool take_sqrt);
->>>>>>> 8be5b1ca
 Tensor & _th_renorm_out(const Tensor & self, const Scalar& p, int64_t dim, const Scalar& maxnorm, Tensor & result);
 Tensor _th_renorm(const Tensor & self, const Scalar& p, int64_t dim, const Scalar& maxnorm);
 Tensor & _th_renorm_(Tensor & self, const Scalar& p, int64_t dim, const Scalar& maxnorm);
@@ -35,13 +30,6 @@
 Tensor _th_histc(const Tensor & self, int64_t bins, const Scalar& min, const Scalar& max);
 std::tuple<Tensor &,Tensor &> _th_gels_out(const Tensor & self, const Tensor & A, Tensor & res1, Tensor & res2);
 std::tuple<Tensor,Tensor> _th_gels(const Tensor & self, const Tensor & A);
-<<<<<<< HEAD
-std::tuple<Tensor &,Tensor &> _th_geqrf_out(const Tensor & self, Tensor & res1, Tensor & res2);
-std::tuple<Tensor,Tensor> _th_geqrf(const Tensor & self);
-Tensor & _th_ormqr_out(const Tensor & self, const Tensor & input2, const Tensor & input3, bool left, bool transpose, Tensor & result);
-Tensor _th_ormqr(const Tensor & self, const Tensor & input2, const Tensor & input3, bool left, bool transpose);
-=======
->>>>>>> 8be5b1ca
 
 } // namespace th
 } // namespace legacy
