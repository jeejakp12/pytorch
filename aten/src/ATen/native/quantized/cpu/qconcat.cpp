--- conflicted
+++ resolved
@@ -36,10 +36,7 @@
 
 bool all_inputs_sharing_qparams(TensorList qxs) {
   bool is_valid = true;
-<<<<<<< HEAD
-=======
   // NOLINTNEXTLINE(clang-diagnostic-sign-compare)
->>>>>>> 9f77456f
   for (int i = 1; i < qxs.size(); ++i) {
     is_valid |= qxs[0].is_quantized();
     is_valid |= qxs[i].is_quantized() == qxs[0].is_quantized();
