#import <ATen/native/metal/MetalCommandBuffer.h>
#import <ATen/native/metal/MetalUtils.h>
#import <ATen/native/metal/mpscnn/MPSCNNContext.h>
#import <ATen/native/metal/mpscnn/MPSCNNUtils.h>
#import <ATen/native/metal/mpscnn/MPSImage+Tensor.h>
#import <ATen/native/metal/mpscnn/MPSImageUtils.h>
#import <ATen/native/metal/mpscnn/MPSImageWrapper.h>

using namespace at::native::metal;
@interface MPSImageWrapperTrampoline : NSObject<PTMetalCommandBuffer>
+ (instancetype)newWithMPSImageWrapper:(MPSImageWrapper*)wrapper;
@end

@implementation MPSImageWrapperTrampoline {
  MPSImageWrapper* _imageWrapper;
}

+ (instancetype)newWithMPSImageWrapper:(MPSImageWrapper*)wrapper {
  MPSImageWrapperTrampoline* trampoline = [MPSImageWrapperTrampoline new];
  trampoline->_imageWrapper = wrapper;
  return trampoline;
}

- (void)dealloc {
  _imageWrapper = nullptr;
}

- (void)beginSynchronization {
  if (_imageWrapper) {
    _imageWrapper->prepare();
  }
}

- (void)endSynchronization:(NSError*)error {
  if (error) {
    if (_imageWrapper) {
      _imageWrapper->release();
    }
    // throw exceptions if we failed to flush the command buffer
    TORCH_CHECK(error);
  }
}

@end

namespace at {
namespace native {
namespace metal {

MPSImageWrapper::MPSImageWrapper(IntArrayRef sizes) {
  _imageSizes = computeImageSize(sizes);
  _delegate = [MPSImageWrapperTrampoline newWithMPSImageWrapper:this];
}

MPSImageWrapper::~MPSImageWrapper() {
  release();
}

void MPSImageWrapper::copyDataFromHost(const float* inputData) {
  TORCH_CHECK(inputData);
  _commandBuffer = [MetalCommandBuffer currentBuffer];
  [_commandBuffer addSubscriber:_delegate];
  _image = createTemporaryImage(_commandBuffer, _imageSizes, inputData);
}

void MPSImageWrapper::copyDataToHost(float* hostData) {
  TORCH_CHECK(_image);
  synchronize();
  TORCH_CHECK(_image && !_image.isTemporaryImage);
  copyToHost(hostData, _image);
}

MPSImage* MPSImageWrapper::image() const {
  return _image;
}

void MPSImageWrapper::setCommandBuffer(MetalCommandBuffer* commandBuffer) {
  TORCH_CHECK(commandBuffer && commandBuffer.valid);
  _commandBuffer = commandBuffer;
  [_commandBuffer addSubscriber:_delegate];
}

MetalCommandBuffer* MPSImageWrapper::commandBuffer() const {
  return _commandBuffer;
}

void MPSImageWrapper::allocateStorage(IntArrayRef sizes) {
  _imageSizes = computeImageSize(sizes);
  _image = createStaticImage(_imageSizes);
}

void MPSImageWrapper::allocateTemporaryStorage(
    IntArrayRef sizes,
    MetalCommandBuffer* commandBuffer) {
  setCommandBuffer(commandBuffer);
  _imageSizes = computeImageSize(sizes);
  _image = createTemporaryImage(commandBuffer, _imageSizes);
}

void MPSImageWrapper::setImage(MPSImage* image) {
  TORCH_CHECK(image);
  if(image.isTemporaryImage) {
    TORCH_CHECK(_commandBuffer && _commandBuffer.valid);
  }
  _image = image;
}

<<<<<<< HEAD
void MPSImageWrapper::setTexture(MPSImage* image) {
    TORCH_CHECK(image);
    _image = image;
}

void MPSImageWrapper::synchronize() {
  if ([_image isTemporaryImage]) {
=======
void MPSImageWrapper::prepare() {
  // If the temporary image is still alive in the current command buffer,
  // make it a static image.
  if (_image.isTemporaryImage && _image.readCount != 0) {
>>>>>>> 7b9764cb
    _image =
        createStaticImage((MPSTemporaryImage*)_image, _commandBuffer, false);
  }
}

void MPSImageWrapper::synchronize() {
  if(_commandBuffer && _commandBuffer.valid) {
    [_commandBuffer commit];
  }
}

void MPSImageWrapper::release() {
  if ([_image isTemporaryImage]) {
    [_image recycle];
    [_commandBuffer remove:(MPSTemporaryImage*)_image];
  }
  [_commandBuffer removeSubscriber:_delegate];
  _delegate = nil;
  _commandBuffer = nil;
  _image = nil;
}

}
}
}<|MERGE_RESOLUTION|>--- conflicted
+++ resolved
@@ -105,20 +105,10 @@
   _image = image;
 }
 
-<<<<<<< HEAD
-void MPSImageWrapper::setTexture(MPSImage* image) {
-    TORCH_CHECK(image);
-    _image = image;
-}
-
-void MPSImageWrapper::synchronize() {
-  if ([_image isTemporaryImage]) {
-=======
 void MPSImageWrapper::prepare() {
   // If the temporary image is still alive in the current command buffer,
   // make it a static image.
   if (_image.isTemporaryImage && _image.readCount != 0) {
->>>>>>> 7b9764cb
     _image =
         createStaticImage((MPSTemporaryImage*)_image, _commandBuffer, false);
   }
