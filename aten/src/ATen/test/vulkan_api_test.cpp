#ifdef USE_VULKAN_API

#include <ATen/ATen.h>
#include <gtest/gtest.h>

// TODO: These functions should move to a common place.

namespace {

bool checkRtol(const at::Tensor& diff, const std::vector<at::Tensor>& inputs) {
  float maxValue = 0.0f;

  for (const auto& tensor : inputs) {
    maxValue = fmax(tensor.abs().max().item<float>(), maxValue);
  }

  return diff.abs().max().item<float>() < (2e-6 * maxValue);
}

bool almostEqual(const at::Tensor& a, const at::Tensor& b) {
  return checkRtol(a - b, {a, b});
}

bool exactlyEqual(const at::Tensor& a, const at::Tensor& b) {
  return (a - b).abs().max().item<float>() == 0.0f;
}

} // namespace

namespace {

TEST(VulkanAPITest, adaptive_avg_pool2d) {
  if (!at::is_vulkan_available()) {
    return;
  }

  const auto in_cpu = at::rand({5, 7, 43, 31}, at::TensorOptions(at::kCPU).dtype(at::kFloat));
  const auto out_cpu = at::adaptive_avg_pool2d(in_cpu, {3, 3});
  const auto out_vulkan = at::adaptive_avg_pool2d(in_cpu.vulkan(), {3, 3});

  const auto check = almostEqual(out_cpu, out_vulkan.cpu());
  if (!check) {
    std::cout << "Expected:\n" << out_cpu << std::endl;
    std::cout << "Got:\n" << out_vulkan.cpu() << std::endl;
  }

  ASSERT_TRUE(check);
}

TEST(VulkanAPITest, add) {
<<<<<<< HEAD
  if (!at::is_vulkan_available()) {
    return;
  }

  const auto a_cpu = at::rand({11, 7, 139, 109}, at::device(at::kCPU).dtype(at::kFloat));
=======
  const auto a_cpu =
      at::rand({11, 7, 139, 109}, at::device(at::kCPU).dtype(at::kFloat));
>>>>>>> 9d51a47c
  const auto a_vulkan = a_cpu.vulkan();

  const auto b_cpu =
      at::rand({11, 7, 139, 109}, at::device(at::kCPU).dtype(at::kFloat));
  const auto b_vulkan = b_cpu.vulkan();

  const auto c_cpu = at::add(a_cpu, b_cpu, 2.1f);
  const auto c_vulkan = at::add(a_vulkan, b_vulkan, 2.1f);

  const auto check = almostEqual(c_cpu, c_vulkan.cpu());
  if (!check) {
    std::cout << "Expected:\n" << c_cpu << std::endl;
    std::cout << "Got:\n" << c_vulkan.cpu() << std::endl;
  }

  ASSERT_TRUE(check);
}

TEST(VulkanAPITest, add_) {
<<<<<<< HEAD
  if (!at::is_vulkan_available()) {
    return;
  }

  auto a_cpu = at::rand({61, 17, 29, 83}, at::device(at::kCPU).dtype(at::kFloat));
  auto a_vulkan = a_cpu.vulkan();

  const auto b_cpu = at::rand({61, 17, 29, 83}, at::device(at::kCPU).dtype(at::kFloat));
=======
  auto a_cpu =
      at::rand({11, 7, 139, 109}, at::device(at::kCPU).dtype(at::kFloat));
  auto a_vulkan = a_cpu.vulkan();

  const auto b_cpu =
      at::rand({11, 7, 139, 109}, at::device(at::kCPU).dtype(at::kFloat));
>>>>>>> 9d51a47c
  const auto b_vulkan = b_cpu.vulkan();

  a_cpu.add_(b_cpu, 2.1f);
  a_vulkan.add_(b_vulkan, 2.1f);

  const auto check = almostEqual(a_cpu, a_vulkan.cpu());
  if (!check) {
    std::cout << "Expected:\n" << a_cpu << std::endl;
    std::cout << "Got:\n" << a_vulkan.cpu() << std::endl;
  }

  ASSERT_TRUE(check);
}

TEST(VulkanAPITest, add_scalar) {
<<<<<<< HEAD
  if (!at::is_vulkan_available()) {
    return;
  }

  const auto a_cpu = at::rand({13, 23, 59, 73}, at::device(at::kCPU).dtype(at::kFloat));
=======
  const auto a_cpu =
      at::rand({1, 1, 1, 1}, at::device(at::kCPU).dtype(at::kFloat));
>>>>>>> 9d51a47c
  const auto a_vulkan = a_cpu.vulkan();

  const float b_scalar = 3.1415f;

  const auto c_cpu = at::add(a_cpu, b_scalar, 2.1f);
  const auto c_vulkan = at::add(a_vulkan, b_scalar, 2.1f);

  const auto check = almostEqual(c_cpu, c_vulkan.cpu());
  if (!check) {
    std::cout << "Expected:\n" << c_cpu << std::endl;
    std::cout << "Got:\n" << c_vulkan.cpu() << std::endl;
  }

  ASSERT_TRUE(check);
}

TEST(VulkanAPITest, add_scalar_) {
<<<<<<< HEAD
  if (!at::is_vulkan_available()) {
    return;
  }

  auto a_cpu = at::rand({47, 2, 23, 97}, at::device(at::kCPU).dtype(at::kFloat));
=======
  auto a_cpu =
      at::rand({11, 7, 139, 109}, at::device(at::kCPU).dtype(at::kFloat));
>>>>>>> 9d51a47c
  auto a_vulkan = a_cpu.vulkan();

  const float b_scalar = 3.1415f;

  a_cpu.add_(b_scalar, 2.1f);
  a_vulkan.add_(b_scalar, 2.1f);

<<<<<<< HEAD
  const auto check = almostEqual(a_cpu, a_vulkan.cpu());
  if (!check) {
    std::cout << "Expected:\n" << a_cpu << std::endl;
    std::cout << "Got:\n" << a_vulkan.cpu() << std::endl;
  }
=======
  ASSERT_TRUE(almostEqual(a_cpu, a_vulkan.cpu()));
}

TEST(VulkanAPITest, mul_scalar) {
  const auto a_cpu =
      at::rand({17, 213, 213, 7}, at::device(at::kCPU).dtype(at::kFloat));
  const auto a_vulkan = a_cpu.vulkan();

  const float b_scalar = 3.1415f;

  const auto c_cpu = at::mul(a_cpu, b_scalar);
  const auto c_vulkan = at::mul(a_vulkan, b_scalar);
>>>>>>> 9d51a47c

  ASSERT_TRUE(check);
}

<<<<<<< HEAD
// TEST(VulkanAPITest, addmm) {
//   auto t_m1 = at::rand({2, 2}, at::device(at::kCPU).dtype(at::kFloat));
//   auto t_m2 = at::rand({2, 3}, at::device(at::kCPU).dtype(at::kFloat));
//   auto t_b = at::rand({2, 3}, at::device(at::kCPU).dtype(at::kFloat));

//   float beta = 100;
//   float alpha = 2;
//   auto t_out_expected = at::addmm(t_b, t_m1, t_m2, beta, alpha);

//   auto tv_m1 = t_m1.vulkan();
//   auto tv_m2 = t_m2.vulkan();
//   auto tv_b = t_b.vulkan();
//   auto tv_out = at::addmm(tv_b, tv_m1, tv_m2, beta, alpha);
//   auto t_out = tv_out.cpu();
//   const auto check = almostEqual(t_out, t_out_expected);
//   if (!check) {
//     std::cout << "expected:\n" << t_out_expected << std::endl;
//     std::cout << "got:\n" << t_out << std::endl;
//   }
//   ASSERT_TRUE(check);
// }

// TEST(VulkanAPITest, avg_pool2d) {
//   if (!at::is_vulkan_available()) {
//     return;
//   }

//   const auto in_cpu = at::rand({3, 19, 43, 79}, at::TensorOptions(at::kCPU).dtype(at::kFloat));
//   const auto out_cpu = at::avg_pool2d(in_cpu, {2, 2}, 1, 0, 1);
//   const auto out_vulkan = at::avg_pool2d(in_cpu.vulkan(), {2, 2}, 1, 0, 1);

//   const auto check = almostEqual(out_cpu, out_vulkan.cpu());
//   if (!check) {
//     std::cout << "expected:\n" << out_cpu << std::endl;
//     std::cout << "got:\n" << out_vulkan.cpu() << std::endl;
//   }

//   ASSERT_TRUE(check);
// }

TEST(VulkanAPITest, clamp) {
  if (!at::is_vulkan_available()) {
    return;
  }

  const auto a_cpu = at::rand({17, 197, 302, 5}, at::device(at::kCPU).dtype(at::kFloat));
=======
TEST(VulkanAPITest, mul_scalar_) {
  auto a_cpu =
      at::rand({11, 7, 139, 109}, at::device(at::kCPU).dtype(at::kFloat));
  auto a_vulkan = a_cpu.vulkan();

  const float b_scalar = 3.1415f;

  a_cpu.mul_(b_scalar);
  a_vulkan.mul_(b_scalar);

  ASSERT_TRUE(almostEqual(a_cpu, a_vulkan.cpu()));
}

TEST(VulkanAPITest, clamp) {
  const auto a_cpu =
      at::rand({17, 197, 302, 5}, at::device(at::kCPU).dtype(at::kFloat));
>>>>>>> 9d51a47c
  const auto a_vulkan = a_cpu.vulkan();

  const float min_value = 0.2f;
  const float max_value = 0.8f;

  const auto c_cpu = at::clamp(a_cpu, min_value, max_value);
  const auto c_vulkan = at::clamp(a_vulkan, min_value, max_value);

  ASSERT_TRUE(almostEqual(c_cpu, c_vulkan.cpu()));
}

TEST(VulkanAPITest, clamp_) {
<<<<<<< HEAD
  if (!at::is_vulkan_available()) {
    return;
  }

  const auto a_cpu = at::rand({17, 197, 302, 5}, at::device(at::kCPU).dtype(at::kFloat));
=======
  const auto a_cpu =
      at::rand({17, 197, 302, 5}, at::device(at::kCPU).dtype(at::kFloat));
>>>>>>> 9d51a47c
  const auto a_vulkan = a_cpu.vulkan();

  const float min_value = 0.2f;
  const float max_value = 0.8f;

  a_cpu.clamp_(min_value, max_value);
  a_vulkan.clamp_(min_value, max_value);

  ASSERT_TRUE(almostEqual(a_cpu, a_vulkan.cpu()));
}

<<<<<<< HEAD
TEST(VulkanAPITest, copy) {
  if (!at::is_vulkan_available()) {
    return;
=======
TEST(VulkanAPITest, addmm) {
  auto t_m1 = at::rand({2, 2}, at::device(at::kCPU).dtype(at::kFloat));
  auto t_m2 = at::rand({2, 3}, at::device(at::kCPU).dtype(at::kFloat));
  auto t_b = at::rand({2, 3}, at::device(at::kCPU).dtype(at::kFloat));

  float beta = 100;
  float alpha = 2;
  auto t_out_expected = at::addmm(t_b, t_m1, t_m2, beta, alpha);

  auto tv_m1 = t_m1.vulkan();
  auto tv_m2 = t_m2.vulkan();
  auto tv_b = t_b.vulkan();
  auto tv_out = at::addmm(tv_b, tv_m1, tv_m2, beta, alpha);
  auto t_out = tv_out.cpu();
  const auto check = almostEqual(t_out, t_out_expected);
  if (!check) {
    std::cout << "expected:\n" << t_out_expected << std::endl;
    std::cout << "got:\n" << t_out << std::endl;
>>>>>>> 9d51a47c
  }

<<<<<<< HEAD
  const auto cpu = at::rand({13, 17, 37, 19}, at::device(at::kCPU).dtype(at::kFloat));
  const auto vulkan = cpu.vulkan();
=======
TEST(VulkanAPITest, mm) {
  auto t_m1 = at::rand({2, 3}, at::device(at::kCPU).dtype(at::kFloat));
  auto t_m2 = at::rand({3, 2}, at::device(at::kCPU).dtype(at::kFloat));

  auto t_out_expected = t_m1.mm(t_m2);
>>>>>>> 9d51a47c

  const auto check = exactlyEqual(cpu, vulkan.cpu());
  if (!check) {
    std::cout << "Expected:\n" << cpu << std::endl;
    std::cout << "Got:\n" << vulkan.cpu() << std::endl;
  }

  ASSERT_TRUE(check);
}

<<<<<<< HEAD
TEST(VulkanAPITest, empty) {
  if (!at::is_vulkan_available()) {
    return;
  }
=======
TEST(VulkanAPITest, mean) {
  auto t_in =
      at::rand({5, 3, 9, 9}, at::TensorOptions(at::kCPU).dtype(at::kFloat));
  auto t_out_expected = at::mean(t_in, {-1, -2}, false);
  auto tv_in = t_in.vulkan();

  auto tv_out = at::mean(tv_in, {-1, -2}, false);
  auto t_out = tv_out.cpu();

  const auto check = almostEqual(t_out, t_out_expected);
  if (!check) {
    std::cout << "expected:\n" << t_out_expected << std::endl;
    std::cout << "got:\n" << t_out << std::endl;
  }
  ASSERT_TRUE(check);
}

TEST(VulkanAPITest, mean_keep_dim) {
  auto t_in =
      at::rand({10, 3, 21, 21}, at::TensorOptions(at::kCPU).dtype(at::kFloat));
  auto t_out_expected = at::mean(t_in, {-1, -2}, true);
  auto tv_in = t_in.vulkan();

  auto tv_out = at::mean(tv_in, {-1, -2}, true);
  auto t_out = tv_out.cpu();

  const auto check = almostEqual(t_out, t_out_expected);
  if (!check) {
    // std::cout << "original:\n" << t_in << std::endl;
    std::cout << "expected:\n" << t_out_expected << std::endl;
    std::cout << "got:\n" << t_out << std::endl;
  }
  ASSERT_TRUE(check);
}

TEST(VulkanAPITest, adaptive_avg_pool2d) {
  auto t_in =
      at::rand({1, 2, 7, 7}, at::TensorOptions(at::kCPU).dtype(at::kFloat));
  auto t_out_expected = at::adaptive_avg_pool2d(t_in, {3, 3});
  auto tv_in = t_in.vulkan();
>>>>>>> 9d51a47c

  ASSERT_NO_THROW(at::empty({1, 17, 41, 53}, at::device(at::kVulkan).dtype(at::kFloat)));
}

<<<<<<< HEAD
// TEST(VulkanAPITest, mm) {
//   auto t_m1 = at::rand({2, 3}, at::device(at::kCPU).dtype(at::kFloat));
//   auto t_m2 = at::rand({3, 2}, at::device(at::kCPU).dtype(at::kFloat));

//   auto t_out_expected = t_m1.mm(t_m2);

//   auto tv_m1 = t_m1.vulkan();
//   auto tv_m2 = t_m2.vulkan();
//   auto tv_out = tv_m1.mm(tv_m2);
//   auto t_out = tv_out.cpu();
//   const auto check = almostEqual(t_out, t_out_expected);
//   if (!check) {
//     std::cout << "expected:\n" << t_out_expected << std::endl;
//     std::cout << "got:\n" << t_out << std::endl;
//   }
//   ASSERT_TRUE(check);
// }

TEST(VulkanAPITest, mul_scalar) {
  if (!at::is_vulkan_available()) {
    return;
=======
  const auto check = almostEqual(t_out, t_out_expected);
  if (!check) {
    std::cout << "original:\n" << t_in << std::endl;
    std::cout << "expected:\n" << t_out_expected << std::endl;
    std::cout << "got:\n" << t_out << std::endl;
>>>>>>> 9d51a47c
  }

<<<<<<< HEAD
  const auto a_cpu = at::rand({17, 213, 213, 7}, at::device(at::kCPU).dtype(at::kFloat));
  const auto a_vulkan = a_cpu.vulkan();
=======
TEST(VulkanAPITest, upsample_nearest2d) {
  auto t_in =
      at::rand({1, 2, 2, 3}, at::TensorOptions(at::kCPU).dtype(at::kFloat));
  auto t_out_expected = at::upsample_nearest2d(t_in, {4, 6});
  auto tv_in = t_in.vulkan();
>>>>>>> 9d51a47c

  const float b_scalar = 3.1415f;

  const auto c_cpu = at::mul(a_cpu, b_scalar);
  const auto c_vulkan = at::mul(a_vulkan, b_scalar);

  const auto check = almostEqual(c_cpu, c_vulkan.cpu());
  if (!check) {
    std::cout << "Expected:\n" << c_cpu << std::endl;
    std::cout << "Got:\n" << c_vulkan.cpu() << std::endl;
  }

  ASSERT_TRUE(check);
}

<<<<<<< HEAD
TEST(VulkanAPITest, mul_scalar_) {
  if (!at::is_vulkan_available()) {
=======
TEST(VulkanAPITest, avg_pool2d) {
  if (!at::is_vulkan_available())
>>>>>>> 9d51a47c
    return;
  }

  auto a_cpu = at::rand({11, 7, 139, 109}, at::device(at::kCPU).dtype(at::kFloat));
  auto a_vulkan = a_cpu.vulkan();

  const float b_scalar = 3.1415f;

  a_cpu.mul_(b_scalar);
  a_vulkan.mul_(b_scalar);

  const auto check = almostEqual(a_cpu, a_vulkan.cpu());
  if (!check) {
    std::cout << "Expected:\n" << a_cpu << std::endl;
    std::cout << "Got:\n" << a_vulkan.cpu() << std::endl;
  }

<<<<<<< HEAD
  ASSERT_TRUE(check);
}

// TEST(VulkanAPITest, upsample_nearest2d) {
//   auto t_in = at::rand({1, 2, 2, 3}, at::TensorOptions(at::kCPU).dtype(at::kFloat));
//   auto t_out_expected = at::upsample_nearest2d(t_in, {4, 6});
//   auto tv_in = t_in.vulkan();

//   auto tv_out = at::upsample_nearest2d(tv_in, {4, 6});
//   auto t_out = tv_out.cpu();

//   const auto check = almostEqual(t_out, t_out_expected);
//   if (!check) {
//     std::cout << "expected:\n" << t_out_expected << std::endl;
//     std::cout << "got:\n" << t_out << std::endl;
//   }
//   ASSERT_TRUE(check);
// }
=======
TEST(VulkanAPITest, copy) {
  const auto cpu =
      at::rand({13, 17, 37, 19}, at::device(at::kCPU).dtype(at::kFloat));
  ASSERT_TRUE(exactlyEqual(cpu, cpu.vulkan().cpu()));
}

TEST(VulkanAPITest, empty) {
  ASSERT_NO_THROW(
      at::empty({1, 17, 41, 53}, at::device(at::kVulkan).dtype(at::kFloat)));
}
>>>>>>> 9d51a47c

} // namespace

#endif /* USE_VULKAN_API */<|MERGE_RESOLUTION|>--- conflicted
+++ resolved
@@ -1,7 +1,7 @@
 #ifdef USE_VULKAN_API
 
+#include <gtest/gtest.h>
 #include <ATen/ATen.h>
-#include <gtest/gtest.h>
 
 // TODO: These functions should move to a common place.
 
@@ -48,20 +48,14 @@
 }
 
 TEST(VulkanAPITest, add) {
-<<<<<<< HEAD
   if (!at::is_vulkan_available()) {
     return;
   }
 
   const auto a_cpu = at::rand({11, 7, 139, 109}, at::device(at::kCPU).dtype(at::kFloat));
-=======
-  const auto a_cpu =
-      at::rand({11, 7, 139, 109}, at::device(at::kCPU).dtype(at::kFloat));
->>>>>>> 9d51a47c
-  const auto a_vulkan = a_cpu.vulkan();
-
-  const auto b_cpu =
-      at::rand({11, 7, 139, 109}, at::device(at::kCPU).dtype(at::kFloat));
+  const auto a_vulkan = a_cpu.vulkan();
+
+  const auto b_cpu = at::rand({11, 7, 139, 109}, at::device(at::kCPU).dtype(at::kFloat));
   const auto b_vulkan = b_cpu.vulkan();
 
   const auto c_cpu = at::add(a_cpu, b_cpu, 2.1f);
@@ -77,7 +71,6 @@
 }
 
 TEST(VulkanAPITest, add_) {
-<<<<<<< HEAD
   if (!at::is_vulkan_available()) {
     return;
   }
@@ -86,14 +79,6 @@
   auto a_vulkan = a_cpu.vulkan();
 
   const auto b_cpu = at::rand({61, 17, 29, 83}, at::device(at::kCPU).dtype(at::kFloat));
-=======
-  auto a_cpu =
-      at::rand({11, 7, 139, 109}, at::device(at::kCPU).dtype(at::kFloat));
-  auto a_vulkan = a_cpu.vulkan();
-
-  const auto b_cpu =
-      at::rand({11, 7, 139, 109}, at::device(at::kCPU).dtype(at::kFloat));
->>>>>>> 9d51a47c
   const auto b_vulkan = b_cpu.vulkan();
 
   a_cpu.add_(b_cpu, 2.1f);
@@ -109,16 +94,11 @@
 }
 
 TEST(VulkanAPITest, add_scalar) {
-<<<<<<< HEAD
   if (!at::is_vulkan_available()) {
     return;
   }
 
   const auto a_cpu = at::rand({13, 23, 59, 73}, at::device(at::kCPU).dtype(at::kFloat));
-=======
-  const auto a_cpu =
-      at::rand({1, 1, 1, 1}, at::device(at::kCPU).dtype(at::kFloat));
->>>>>>> 9d51a47c
   const auto a_vulkan = a_cpu.vulkan();
 
   const float b_scalar = 3.1415f;
@@ -136,16 +116,11 @@
 }
 
 TEST(VulkanAPITest, add_scalar_) {
-<<<<<<< HEAD
   if (!at::is_vulkan_available()) {
     return;
   }
 
   auto a_cpu = at::rand({47, 2, 23, 97}, at::device(at::kCPU).dtype(at::kFloat));
-=======
-  auto a_cpu =
-      at::rand({11, 7, 139, 109}, at::device(at::kCPU).dtype(at::kFloat));
->>>>>>> 9d51a47c
   auto a_vulkan = a_cpu.vulkan();
 
   const float b_scalar = 3.1415f;
@@ -153,31 +128,15 @@
   a_cpu.add_(b_scalar, 2.1f);
   a_vulkan.add_(b_scalar, 2.1f);
 
-<<<<<<< HEAD
   const auto check = almostEqual(a_cpu, a_vulkan.cpu());
   if (!check) {
     std::cout << "Expected:\n" << a_cpu << std::endl;
     std::cout << "Got:\n" << a_vulkan.cpu() << std::endl;
   }
-=======
-  ASSERT_TRUE(almostEqual(a_cpu, a_vulkan.cpu()));
-}
-
-TEST(VulkanAPITest, mul_scalar) {
-  const auto a_cpu =
-      at::rand({17, 213, 213, 7}, at::device(at::kCPU).dtype(at::kFloat));
-  const auto a_vulkan = a_cpu.vulkan();
-
-  const float b_scalar = 3.1415f;
-
-  const auto c_cpu = at::mul(a_cpu, b_scalar);
-  const auto c_vulkan = at::mul(a_vulkan, b_scalar);
->>>>>>> 9d51a47c
-
-  ASSERT_TRUE(check);
-}
-
-<<<<<<< HEAD
+
+  ASSERT_TRUE(check);
+}
+
 // TEST(VulkanAPITest, addmm) {
 //   auto t_m1 = at::rand({2, 2}, at::device(at::kCPU).dtype(at::kFloat));
 //   auto t_m2 = at::rand({2, 3}, at::device(at::kCPU).dtype(at::kFloat));
@@ -200,23 +159,23 @@
 //   ASSERT_TRUE(check);
 // }
 
-// TEST(VulkanAPITest, avg_pool2d) {
-//   if (!at::is_vulkan_available()) {
-//     return;
-//   }
-
-//   const auto in_cpu = at::rand({3, 19, 43, 79}, at::TensorOptions(at::kCPU).dtype(at::kFloat));
-//   const auto out_cpu = at::avg_pool2d(in_cpu, {2, 2}, 1, 0, 1);
-//   const auto out_vulkan = at::avg_pool2d(in_cpu.vulkan(), {2, 2}, 1, 0, 1);
-
-//   const auto check = almostEqual(out_cpu, out_vulkan.cpu());
-//   if (!check) {
-//     std::cout << "expected:\n" << out_cpu << std::endl;
-//     std::cout << "got:\n" << out_vulkan.cpu() << std::endl;
-//   }
-
-//   ASSERT_TRUE(check);
-// }
+TEST(VulkanAPITest, avg_pool2d) {
+  if (!at::is_vulkan_available()) {
+    return;
+  }
+
+  const auto in_cpu = at::rand({3, 19, 43, 79}, at::TensorOptions(at::kCPU).dtype(at::kFloat));
+  const auto out_cpu = at::avg_pool2d(in_cpu, {5, 3}, {1, 2}, {2, 0}, true);
+  const auto out_vulkan = at::avg_pool2d(in_cpu.vulkan(), {5, 3}, {1, 2}, {2, 0}, true);
+
+  const auto check = almostEqual(out_cpu, out_vulkan.cpu());
+  if (!check) {
+    std::cout << "Expected:\n" << out_cpu << std::endl;
+    std::cout << "Got:\n" << out_vulkan.cpu() << std::endl;
+  }
+
+  ASSERT_TRUE(check);
+}
 
 TEST(VulkanAPITest, clamp) {
   if (!at::is_vulkan_available()) {
@@ -224,24 +183,6 @@
   }
 
   const auto a_cpu = at::rand({17, 197, 302, 5}, at::device(at::kCPU).dtype(at::kFloat));
-=======
-TEST(VulkanAPITest, mul_scalar_) {
-  auto a_cpu =
-      at::rand({11, 7, 139, 109}, at::device(at::kCPU).dtype(at::kFloat));
-  auto a_vulkan = a_cpu.vulkan();
-
-  const float b_scalar = 3.1415f;
-
-  a_cpu.mul_(b_scalar);
-  a_vulkan.mul_(b_scalar);
-
-  ASSERT_TRUE(almostEqual(a_cpu, a_vulkan.cpu()));
-}
-
-TEST(VulkanAPITest, clamp) {
-  const auto a_cpu =
-      at::rand({17, 197, 302, 5}, at::device(at::kCPU).dtype(at::kFloat));
->>>>>>> 9d51a47c
   const auto a_vulkan = a_cpu.vulkan();
 
   const float min_value = 0.2f;
@@ -254,16 +195,11 @@
 }
 
 TEST(VulkanAPITest, clamp_) {
-<<<<<<< HEAD
   if (!at::is_vulkan_available()) {
     return;
   }
 
   const auto a_cpu = at::rand({17, 197, 302, 5}, at::device(at::kCPU).dtype(at::kFloat));
-=======
-  const auto a_cpu =
-      at::rand({17, 197, 302, 5}, at::device(at::kCPU).dtype(at::kFloat));
->>>>>>> 9d51a47c
   const auto a_vulkan = a_cpu.vulkan();
 
   const float min_value = 0.2f;
@@ -275,42 +211,13 @@
   ASSERT_TRUE(almostEqual(a_cpu, a_vulkan.cpu()));
 }
 
-<<<<<<< HEAD
 TEST(VulkanAPITest, copy) {
   if (!at::is_vulkan_available()) {
     return;
-=======
-TEST(VulkanAPITest, addmm) {
-  auto t_m1 = at::rand({2, 2}, at::device(at::kCPU).dtype(at::kFloat));
-  auto t_m2 = at::rand({2, 3}, at::device(at::kCPU).dtype(at::kFloat));
-  auto t_b = at::rand({2, 3}, at::device(at::kCPU).dtype(at::kFloat));
-
-  float beta = 100;
-  float alpha = 2;
-  auto t_out_expected = at::addmm(t_b, t_m1, t_m2, beta, alpha);
-
-  auto tv_m1 = t_m1.vulkan();
-  auto tv_m2 = t_m2.vulkan();
-  auto tv_b = t_b.vulkan();
-  auto tv_out = at::addmm(tv_b, tv_m1, tv_m2, beta, alpha);
-  auto t_out = tv_out.cpu();
-  const auto check = almostEqual(t_out, t_out_expected);
-  if (!check) {
-    std::cout << "expected:\n" << t_out_expected << std::endl;
-    std::cout << "got:\n" << t_out << std::endl;
->>>>>>> 9d51a47c
-  }
-
-<<<<<<< HEAD
+  }
+
   const auto cpu = at::rand({13, 17, 37, 19}, at::device(at::kCPU).dtype(at::kFloat));
   const auto vulkan = cpu.vulkan();
-=======
-TEST(VulkanAPITest, mm) {
-  auto t_m1 = at::rand({2, 3}, at::device(at::kCPU).dtype(at::kFloat));
-  auto t_m2 = at::rand({3, 2}, at::device(at::kCPU).dtype(at::kFloat));
-
-  auto t_out_expected = t_m1.mm(t_m2);
->>>>>>> 9d51a47c
 
   const auto check = exactlyEqual(cpu, vulkan.cpu());
   if (!check) {
@@ -321,58 +228,49 @@
   ASSERT_TRUE(check);
 }
 
-<<<<<<< HEAD
 TEST(VulkanAPITest, empty) {
   if (!at::is_vulkan_available()) {
     return;
   }
-=======
-TEST(VulkanAPITest, mean) {
-  auto t_in =
-      at::rand({5, 3, 9, 9}, at::TensorOptions(at::kCPU).dtype(at::kFloat));
-  auto t_out_expected = at::mean(t_in, {-1, -2}, false);
-  auto tv_in = t_in.vulkan();
-
-  auto tv_out = at::mean(tv_in, {-1, -2}, false);
-  auto t_out = tv_out.cpu();
-
-  const auto check = almostEqual(t_out, t_out_expected);
-  if (!check) {
-    std::cout << "expected:\n" << t_out_expected << std::endl;
-    std::cout << "got:\n" << t_out << std::endl;
-  }
-  ASSERT_TRUE(check);
-}
-
-TEST(VulkanAPITest, mean_keep_dim) {
-  auto t_in =
-      at::rand({10, 3, 21, 21}, at::TensorOptions(at::kCPU).dtype(at::kFloat));
-  auto t_out_expected = at::mean(t_in, {-1, -2}, true);
-  auto tv_in = t_in.vulkan();
-
-  auto tv_out = at::mean(tv_in, {-1, -2}, true);
-  auto t_out = tv_out.cpu();
-
-  const auto check = almostEqual(t_out, t_out_expected);
-  if (!check) {
-    // std::cout << "original:\n" << t_in << std::endl;
-    std::cout << "expected:\n" << t_out_expected << std::endl;
-    std::cout << "got:\n" << t_out << std::endl;
-  }
-  ASSERT_TRUE(check);
-}
-
-TEST(VulkanAPITest, adaptive_avg_pool2d) {
-  auto t_in =
-      at::rand({1, 2, 7, 7}, at::TensorOptions(at::kCPU).dtype(at::kFloat));
-  auto t_out_expected = at::adaptive_avg_pool2d(t_in, {3, 3});
-  auto tv_in = t_in.vulkan();
->>>>>>> 9d51a47c
 
   ASSERT_NO_THROW(at::empty({1, 17, 41, 53}, at::device(at::kVulkan).dtype(at::kFloat)));
 }
 
-<<<<<<< HEAD
+// TEST(VulkanAPITest, mean) {
+//   auto t_in =
+//       at::rand({5, 3, 9, 9}, at::TensorOptions(at::kCPU).dtype(at::kFloat));
+//   auto t_out_expected = at::mean(t_in, {-1, -2}, false);
+//   auto tv_in = t_in.vulkan();
+
+//   auto tv_out = at::mean(tv_in, {-1, -2}, false);
+//   auto t_out = tv_out.cpu();
+
+//   const auto check = almostEqual(t_out, t_out_expected);
+//   if (!check) {
+//     std::cout << "expected:\n" << t_out_expected << std::endl;
+//     std::cout << "got:\n" << t_out << std::endl;
+//   }
+//   ASSERT_TRUE(check);
+// }
+
+// TEST(VulkanAPITest, mean_keep_dim) {
+//   auto t_in =
+//       at::rand({10, 3, 21, 21}, at::TensorOptions(at::kCPU).dtype(at::kFloat));
+//   auto t_out_expected = at::mean(t_in, {-1, -2}, true);
+//   auto tv_in = t_in.vulkan();
+
+//   auto tv_out = at::mean(tv_in, {-1, -2}, true);
+//   auto t_out = tv_out.cpu();
+
+//   const auto check = almostEqual(t_out, t_out_expected);
+//   if (!check) {
+//     // std::cout << "original:\n" << t_in << std::endl;
+//     std::cout << "expected:\n" << t_out_expected << std::endl;
+//     std::cout << "got:\n" << t_out << std::endl;
+//   }
+//   ASSERT_TRUE(check);
+// }
+
 // TEST(VulkanAPITest, mm) {
 //   auto t_m1 = at::rand({2, 3}, at::device(at::kCPU).dtype(at::kFloat));
 //   auto t_m2 = at::rand({3, 2}, at::device(at::kCPU).dtype(at::kFloat));
@@ -394,25 +292,10 @@
 TEST(VulkanAPITest, mul_scalar) {
   if (!at::is_vulkan_available()) {
     return;
-=======
-  const auto check = almostEqual(t_out, t_out_expected);
-  if (!check) {
-    std::cout << "original:\n" << t_in << std::endl;
-    std::cout << "expected:\n" << t_out_expected << std::endl;
-    std::cout << "got:\n" << t_out << std::endl;
->>>>>>> 9d51a47c
-  }
-
-<<<<<<< HEAD
+  }
+
   const auto a_cpu = at::rand({17, 213, 213, 7}, at::device(at::kCPU).dtype(at::kFloat));
   const auto a_vulkan = a_cpu.vulkan();
-=======
-TEST(VulkanAPITest, upsample_nearest2d) {
-  auto t_in =
-      at::rand({1, 2, 2, 3}, at::TensorOptions(at::kCPU).dtype(at::kFloat));
-  auto t_out_expected = at::upsample_nearest2d(t_in, {4, 6});
-  auto tv_in = t_in.vulkan();
->>>>>>> 9d51a47c
 
   const float b_scalar = 3.1415f;
 
@@ -428,13 +311,8 @@
   ASSERT_TRUE(check);
 }
 
-<<<<<<< HEAD
 TEST(VulkanAPITest, mul_scalar_) {
   if (!at::is_vulkan_available()) {
-=======
-TEST(VulkanAPITest, avg_pool2d) {
-  if (!at::is_vulkan_available())
->>>>>>> 9d51a47c
     return;
   }
 
@@ -452,7 +330,6 @@
     std::cout << "Got:\n" << a_vulkan.cpu() << std::endl;
   }
 
-<<<<<<< HEAD
   ASSERT_TRUE(check);
 }
 
@@ -471,18 +348,6 @@
 //   }
 //   ASSERT_TRUE(check);
 // }
-=======
-TEST(VulkanAPITest, copy) {
-  const auto cpu =
-      at::rand({13, 17, 37, 19}, at::device(at::kCPU).dtype(at::kFloat));
-  ASSERT_TRUE(exactlyEqual(cpu, cpu.vulkan().cpu()));
-}
-
-TEST(VulkanAPITest, empty) {
-  ASSERT_NO_THROW(
-      at::empty({1, 17, 41, 53}, at::device(at::kVulkan).dtype(at::kFloat)));
-}
->>>>>>> 9d51a47c
 
 } // namespace
 
