--- conflicted
+++ resolved
@@ -380,12 +380,8 @@
 
 - name: complex(Tensor real, Tensor imag) -> Tensor
   real: at::real(grad)
-<<<<<<< HEAD
   imag: at::imag(grad)
-=======
-  imag: at::imag(grad.resolve_conj())
   result: at::complex(real_t, imag_t)
->>>>>>> dfc1543a
 
 - name: polar(Tensor abs, Tensor angle) -> Tensor
   abs, angle: polar_backward(grad, result)
